import pandas as pd


def resolve_cluster_dict(
    cluster_dict: dict
) -> dict:
  final_dict = {}
  
  # Create a mapping of iterations to their entries for faster lookups
  iteration_entries = {}
  for iteration, entries in cluster_dict["iterations"].items():
    for entry_key in entries:
      if entry_key not in iteration_entries:
        iteration_entries[entry_key] = {}
      iteration_entries[entry_key][iteration] = entries[entry_key]
  
  # Process each key in the index
  for key, id in cluster_dict["index"].items():
    # If we've pre-mapped this key to an iteration, use it directly
    if key in iteration_entries:
      # Find the highest iteration number for this key
      highest_iteration = max(iteration_entries[key].keys())
      final_dict[id] = {
        "name": key,
        "iteration": highest_iteration,
        "clusters": iteration_entries[key][highest_iteration]
      }
    else:
      final_dict[id] = {
        "name": "???",
        "iteration": -1,
        "clusters": []
      }

  return final_dict



def add_to_cluster_dict(
    cluster_dict: dict,
    type: str,
    field: str,
    iteration: int,
    df: pd.DataFrame,
    field_raw: str = ""
) -> dict:
  if type not in ["numeric", "categorical", "location", "boolean"]:
    raise ValueError(f"Invalid type: {type}")

  type_code = {
    "numeric": "n",
    "categorical": "c",
    "location": "l",
    "boolean": "b"
  }[type]

  # Initialize if empty
  if not cluster_dict:
    cluster_dict = {"iterations":{}, "index":{}}

  # Get previous iteration data if available
  last_iteration = str(iteration-1)
  if last_iteration in cluster_dict["iterations"]:
    old_dict = cluster_dict["iterations"][last_iteration]
    old_keys = list(old_dict.keys())
  else:
    old_dict = {"":[]}
    old_keys = [""]

  new_dict = {}
  
  # Get all unique values at once
  unique_values = df[field].unique()

  # For numeric fields with min/max values, precompute the needed data
  min_max_values = {}
  if type == "numeric" and field_raw:
    # Group by the field to calculate min/max values for each unique value
    grouped = df.groupby(field, observed=False)
    min_max_values = {
      v: (grouped.get_group(v)[field_raw].min(), grouped.get_group(v)[field_raw].max()) 
      for v in unique_values if v in grouped.groups
    }

  # Process each old key and unique value
  for old_key in old_keys:
    old_list = old_dict[old_key]
    
    for unique_value in unique_values:
      new_list = old_list.copy()
      
      entry = {
        "t": type_code,
        "f": field,
        "v": unique_value
      }
      
      if type == "numeric":
        if unique_value in min_max_values:
          min_value, max_value = min_max_values[unique_value]
          entry["f"] = field_raw
          entry["v"] = [min_value, max_value]
          entry["n"] = unique_value

      new_list.append(entry)
      
      # Create the new key
      if old_key == "":
        new_key = str(unique_value)
      else:
        new_key = str(old_key) + "_" + str(unique_value)
        
      new_dict[new_key] = new_list
      
  cluster_dict["iterations"][str(iteration)] = new_dict
  return cluster_dict


def make_clusters(
    df_in: pd.DataFrame,
    field_location: str|None,
    fields_categorical: list[str],
    fields_numeric: list[str | list[str]] = None,
    min_cluster_size: int = 15,
    verbose: bool = False,
    output_folder: str = ""
):
  # Use original dataframe where possible, only copy when needed
  df = df_in.copy()

  iteration = 0
  cluster_dict = {}

  # Phase 1: split the data into clusters based on the location:
  if field_location is not None and field_location in df:
    df["cluster"] = df[field_location].astype(str)
    cluster_dict = add_to_cluster_dict(cluster_dict, "location", field_location, iteration, df)
    if verbose:
      print(f"--> crunching on location, {len(df['cluster'].unique())} clusters")
  else:
    df["cluster"] = ""

  fields_used = {}

  # Phase 2: split into vacant and improved:
  if "is_vacant" in df:
    df["cluster"] = df["cluster"] + "_" + df["is_vacant"].astype(str)
    cluster_dict = add_to_cluster_dict(cluster_dict, "boolean", "is_vacant", iteration, df)
    if verbose:
      print(f"--> crunching on is_vacant, {len(df['cluster'].unique())} clusters")

  # Phase 3: add to the cluster based on each categorical field:
  for field in fields_categorical:
    if field in df:
      df["cluster"] = df["cluster"] + "_" + df[field].astype(str)
      iteration+=1
      cluster_dict = add_to_cluster_dict(cluster_dict, "categorical", field, iteration, df)
      fields_used[field] = True

  if fields_numeric is None or len(fields_numeric) == 0:
    fields_numeric = [
      "land_area_sqft",
      "bldg_area_finished_sqft",
      "bldg_quality_num",
      ["bldg_effective_age_years", "bldg_age_years"],
      "bldg_condition_num"
    ]

  # Phase 4: iterate over numeric fields, trying to crunch down whenever possible:
  for entry in fields_numeric:
    iteration+=1
    
    # Pre-calculate clusters once per numeric field
    clusters = df["cluster"].unique()
    
    if verbose:
      print(f"--> crunching on {entry}, {len(clusters)} clusters")
<<<<<<< HEAD

    i = 0
    # step through each unique cluster:
    for cluster in clusters:

      # get all the rows in this cluster
      mask = df["cluster"].eq(cluster)
      df_sub = df[mask]

      len_sub = mask.sum()

      # if the cluster is already too small, skip it
      if len_sub < min_cluster_size:
        continue

      # get the field to crunch
      field = _get_entry_field(entry, df_sub)
      if field == "" or field not in df_sub:
        continue

      # attempt to crunch into smaller clusters
      series = _crunch(df_sub, field, min_cluster_size)

      if series is not None and len(series) > 0:
        if verbose:
          if i % 100 == 0:
            print(f"----> {i}/{len(clusters)}, {i/len(clusters):0.0%} clustering on {cluster}, field = {field}, size = {len(series)}")
        # if we succeeded, update the cluster names with the new breakdowns
        df.loc[mask, "next_cluster"] = df.loc[mask, "next_cluster"] + "_" + series.astype(str)
        df.loc[mask, "__temp_series__"] = series.astype(str)
        cluster_dict = add_to_cluster_dict(cluster_dict, "numeric", "__temp_series__", iteration, df[mask], field)
        fields_used[field] = True

      i += 1

    # update the cluster column with the new cluster names, then iterate on those next
    df["cluster"] = df["next_cluster"]

  # assign a unique ID # to each cluster:
  i = 0
  df["cluster_id"] = "0"

  for cluster in df["cluster"].unique():
    cluster_dict["index"][cluster] = str(i)
    df.loc[df["cluster"].eq(cluster), "cluster_id"] = str(i)
    i += 1

  # print("")
  # print(cluster_dict)
=======
    
    # Create the next_cluster column once
    df["next_cluster"] = df["cluster"]
    
    # Process clusters in batches for better performance
    batch_size = min(100, len(clusters))
    for batch_start in range(0, len(clusters), batch_size):
      batch_end = min(batch_start + batch_size, len(clusters))
      batch_clusters = clusters[batch_start:batch_end]
      
      if verbose and batch_start % 100 == 0:
        print(f"----> Processing batch {batch_start}-{batch_end} of {len(clusters)}")
      
      for i, cluster in enumerate(batch_clusters):
        # Get all rows in this cluster (avoid copy unless needed)
        cluster_mask = df["cluster"].eq(cluster)
        df_sub = df[cluster_mask]  # View, not copy
        
        # Skip small clusters
        if len(df_sub) < min_cluster_size:
          continue
          
        # Get the field to crunch
        field = _get_entry_field(entry, df_sub)
        if field == "" or field not in df_sub:
          continue
          
        # Only make a copy if we need to modify df_sub
        df_sub_copy = None
        
        # Attempt to crunch into smaller clusters
        series = _crunch(df_sub, field, min_cluster_size)
        
        if series is not None and len(series) > 0:
          if verbose and (batch_start + i) % 100 == 0:
            print(f"----> {batch_start + i}/{len(clusters)}, {(batch_start + i)/len(clusters):0.0%} clustering on {cluster}, field = {field}, size = {len(series)}")
            
          # Update next_cluster directly in the main dataframe
          df.loc[cluster_mask, "next_cluster"] = df.loc[cluster_mask, "next_cluster"] + "_" + series.astype(str)
          
          # Create copy only for updating cluster dict
          df_sub_copy = df_sub.copy()
          df_sub_copy.loc[:, "__temp_series__"] = series
          cluster_dict = add_to_cluster_dict(cluster_dict, "numeric", "__temp_series__", iteration, df_sub_copy, field)
          fields_used[field] = True

    # Update the cluster column with the new cluster names
    df.loc[:, "cluster"] = df["next_cluster"]

  # Assign cluster IDs more efficiently
  unique_clusters = df["cluster"].unique()
  cluster_id_map = {cluster: str(i) for i, cluster in enumerate(unique_clusters)}
  
  for cluster, i in cluster_id_map.items():
    cluster_dict["index"][cluster] = i
  
  df["cluster_id"] = df["cluster"].map(cluster_id_map)
>>>>>>> 0fc3f2cc

  cluster_dict = resolve_cluster_dict(cluster_dict)
  list_fields_used = list(fields_used.keys())

  return df["cluster_id"], list_fields_used, cluster_dict


# PRIVATE:

def _get_entry_field(entry, df):
  field = ""
  if isinstance(entry, list):
    for _field in entry:
      if _field in df:
        field = _field
        break
  elif isinstance(entry, str):
    field = entry
  return field


def _crunch(_df, field, min_count):
  """
  Crunch a field into a smaller number of bins, each with at least min_count elements. Dynamically adapts to find the
  best number of bins to use.
  :param _df:
  :param field:
  :param min_count:
  :return:
  """
  # Avoid unnecessary copy if possible
  df = _df
  
  # Check if boolean type first - fastest path
  if pd.api.types.is_bool_dtype(df[field]):
    bool_series = df[field].astype(int)
    if bool_series.value_counts().min() < min_count:
      return None
    return bool_series

  # Pre-calculate field values once - avoid recalculating for each level
  field_values = df[field]
  
  crunch_levels = [
    (0.0, 0.5, 1.0),                # 2 clusters (high & low)
    (0.0, 0.25, 0.75, 1.0),         # 3 clusters (high, medium, low)
    (0.0, 0.2, 0.4, 0.6, 0.8, 1.0)  # 5 clusters
  ]
  
  # Calculate all quantiles at once instead of repeatedly
  all_quantiles = field_values.quantile([q for level in crunch_levels for q in level]).unique()

  # Try every configuration, starting with the most conservative
  for crunch_level in crunch_levels:
    test_bins = [field_values.quantile(q) for q in crunch_level]
    test_bins = [bin for bin in test_bins if not pd.isna(bin)]
    test_bins = sorted(set(test_bins))  # Remove duplicates and ensure sorted

    if len(test_bins) <= 1:
      continue  # Skip if we can't make meaningful bins

    labels = test_bins[1:]
    series = pd.cut(field_values, bins=test_bins, labels=labels, include_lowest=True)
    
    # Check if any bin is too small
    if series.value_counts().min() >= min_count:
      return series  # Return first good series

  # No good binning found
  return None<|MERGE_RESOLUTION|>--- conflicted
+++ resolved
@@ -175,57 +175,6 @@
     
     if verbose:
       print(f"--> crunching on {entry}, {len(clusters)} clusters")
-<<<<<<< HEAD
-
-    i = 0
-    # step through each unique cluster:
-    for cluster in clusters:
-
-      # get all the rows in this cluster
-      mask = df["cluster"].eq(cluster)
-      df_sub = df[mask]
-
-      len_sub = mask.sum()
-
-      # if the cluster is already too small, skip it
-      if len_sub < min_cluster_size:
-        continue
-
-      # get the field to crunch
-      field = _get_entry_field(entry, df_sub)
-      if field == "" or field not in df_sub:
-        continue
-
-      # attempt to crunch into smaller clusters
-      series = _crunch(df_sub, field, min_cluster_size)
-
-      if series is not None and len(series) > 0:
-        if verbose:
-          if i % 100 == 0:
-            print(f"----> {i}/{len(clusters)}, {i/len(clusters):0.0%} clustering on {cluster}, field = {field}, size = {len(series)}")
-        # if we succeeded, update the cluster names with the new breakdowns
-        df.loc[mask, "next_cluster"] = df.loc[mask, "next_cluster"] + "_" + series.astype(str)
-        df.loc[mask, "__temp_series__"] = series.astype(str)
-        cluster_dict = add_to_cluster_dict(cluster_dict, "numeric", "__temp_series__", iteration, df[mask], field)
-        fields_used[field] = True
-
-      i += 1
-
-    # update the cluster column with the new cluster names, then iterate on those next
-    df["cluster"] = df["next_cluster"]
-
-  # assign a unique ID # to each cluster:
-  i = 0
-  df["cluster_id"] = "0"
-
-  for cluster in df["cluster"].unique():
-    cluster_dict["index"][cluster] = str(i)
-    df.loc[df["cluster"].eq(cluster), "cluster_id"] = str(i)
-    i += 1
-
-  # print("")
-  # print(cluster_dict)
-=======
     
     # Create the next_cluster column once
     df["next_cluster"] = df["cluster"]
@@ -275,15 +224,50 @@
     # Update the cluster column with the new cluster names
     df.loc[:, "cluster"] = df["next_cluster"]
 
-  # Assign cluster IDs more efficiently
-  unique_clusters = df["cluster"].unique()
-  cluster_id_map = {cluster: str(i) for i, cluster in enumerate(unique_clusters)}
-  
-  for cluster, i in cluster_id_map.items():
-    cluster_dict["index"][cluster] = i
-  
-  df["cluster_id"] = df["cluster"].map(cluster_id_map)
->>>>>>> 0fc3f2cc
+      # get all the rows in this cluster
+      mask = df["cluster"].eq(cluster)
+      df_sub = df[mask]
+
+      len_sub = mask.sum()
+
+      # if the cluster is already too small, skip it
+      if len_sub < min_cluster_size:
+        continue
+
+      # get the field to crunch
+      field = _get_entry_field(entry, df_sub)
+      if field == "" or field not in df_sub:
+        continue
+
+      # attempt to crunch into smaller clusters
+      series = _crunch(df_sub, field, min_cluster_size)
+
+      if series is not None and len(series) > 0:
+        if verbose:
+          if i % 100 == 0:
+            print(f"----> {i}/{len(clusters)}, {i/len(clusters):0.0%} clustering on {cluster}, field = {field}, size = {len(series)}")
+        # if we succeeded, update the cluster names with the new breakdowns
+        df.loc[mask, "next_cluster"] = df.loc[mask, "next_cluster"] + "_" + series.astype(str)
+        df.loc[mask, "__temp_series__"] = series.astype(str)
+        cluster_dict = add_to_cluster_dict(cluster_dict, "numeric", "__temp_series__", iteration, df[mask], field)
+        fields_used[field] = True
+
+      i += 1
+
+    # update the cluster column with the new cluster names, then iterate on those next
+    df["cluster"] = df["next_cluster"]
+
+  # assign a unique ID # to each cluster:
+  i = 0
+  df["cluster_id"] = "0"
+
+  for cluster in df["cluster"].unique():
+    cluster_dict["index"][cluster] = str(i)
+    df.loc[df["cluster"].eq(cluster), "cluster_id"] = str(i)
+    i += 1
+
+  # print("")
+  # print(cluster_dict)
 
   cluster_dict = resolve_cluster_dict(cluster_dict)
   list_fields_used = list(fields_used.keys())
