--- conflicted
+++ resolved
@@ -602,11 +602,7 @@
     """
     
     gdf = ensure_geometries(gdf, crs=gdf.crs)
-<<<<<<< HEAD
-
-=======
-    
->>>>>>> 84264084
+
     # Drop null geometries
     warnings.filterwarnings("ignore", "GeoSeries.notna", UserWarning)
     gdf = gdf[gdf.geometry.notna()]
