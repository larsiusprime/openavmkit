import gc
import math
import os

from dataclasses import dataclass
from datetime import datetime
from typing import Literal

import pygeos
import shapely

from shapely.geometry import Point
from osmnx import settings
from joblib import Parallel, delayed

import osmnx as ox

import numpy as np
import pandas as pd
import pyarrow.parquet as pq
import geopandas as gpd

from pandas import Series
from scipy.spatial._ckdtree import cKDTree
from shapely.geometry import Polygon
from shapely.geometry import LineString
from shapely.ops import unary_union, nearest_points
import warnings
import traceback

from shapely.prepared import prep
from shapely.strtree import STRtree

from openavmkit.calculations import _crawl_calc_dict_for_fields, perform_calculations, perform_tweaks
from openavmkit.filters import resolve_filter, select_filter
from openavmkit.utilities.cache import check_cache, write_cache, read_cache, get_cached_df, write_cached_df
from openavmkit.utilities.data import combine_dfs, div_field_z_safe, merge_and_stomp_dfs
from openavmkit.utilities.geometry import get_crs, clean_geometry, identify_irregular_parcels, \
  geolocate_point_to_polygon, is_likely_epsg4326
from openavmkit.utilities.settings import get_fields_categorical, get_fields_impr, get_fields_boolean, \
  get_fields_numeric, get_model_group_ids, get_fields_date, get_long_distance_unit, get_valuation_date, get_center, \
  get_short_distance_unit

from openavmkit.utilities.census import get_creds_from_env_census, init_service_census, match_to_census_blockgroups
from openavmkit.utilities.openstreetmap import init_service_openstreetmap
from openavmkit.utilities.overture import init_service_overture
from openavmkit.inference import get_inference_model, perform_spatial_inference
from openavmkit.utilities.timing import TimingData
from pyproj import CRS
import lightgbm as lgb

# import psutil, logging
# logging.basicConfig(filename="memory.log", level=logging.INFO,
#   format="%(asctime)s %(message)s")
# process = psutil.Process()

def log_mem(stage):
  pass
  # mem_mb = process.memory_info().rss / 1024**2
  # logging.info(f"{stage}: {mem_mb:.1f} MB")

@dataclass
class SalesUniversePair:
  """
  A container for the sales and universe DataFrames, many functions operate on this data structure. This data structure
  is necessary because the sales and universe DataFrames are often used together and need to be passed around together.
  The sales represent transactions and any known data at the time of the transaction, while the universe represents
  the current state of all parcels. The sales dataframe specifically allows for duplicate primary parcel keys, since an
  individual parcel may have sold multiple times. The universe dataframe should have no duplicate primary parcel keys.

  Attributes:
      sales (pd.DataFrame): DataFrame containing sales data.
      universe (pd.DataFrame): DataFrame containing universe (parcel) data.
  """
  sales: pd.DataFrame
  universe: pd.DataFrame

  def __getitem__(self, key):
    """
    Allow dictionary-like access to attributes.

    :param key: Attribute name, either "sales" or "universe".
    :type key: str
    :returns: The corresponding DataFrame.
    :rtype: pd.DataFrame
    """
    return getattr(self, key)


  def copy(self):
    """
    Create a copy of the SalesUniversePair object.

    :returns: A new SalesUniversePair object with copied DataFrames.
    :rtype: SalesUniversePair
    """
    return SalesUniversePair(self.sales.copy(), self.universe.copy())


  def set(self, key, value):
    """
    Set the sales or universe DataFrame.

    :param key: Either "sales" or "universe".
    :type key: str
    :param value: The new DataFrame.
    :type value: pd.DataFrame
    :raises ValueError: If an invalid key is provided.
    """
    if key == "sales":
      self.sales = value
    elif key == "universe":
      self.universe = value
    else:
      raise ValueError(f"Invalid key: {key}")

  def update_sales(self, new_sales: pd.DataFrame, allow_remove_rows: bool):
    """
    Update the sales DataFrame with new information as an overlay without redundancy.

    This function lets you push updates to "sales" while keeping it as an "overlay" that doesn't contain any redundant information.

    - First we note what fields were in sales last time.
    - Then we note what sales are in universe but were not in sales.
    - Finally, we determine the new fields generated in new_sales that are not in the previous sales or in the universe.
    - A modified version of df_sales is created with only two changes:
      - Reduced to the correct selection of keys.
      - Addition of the newly generated fields.

    :param new_sales: New sales DataFrame with updates.
    :type new_sales: pd.DataFrame
    :param allow_remove_rows: If True, allows the update to remove rows from sales. If False, preserves all original rows.
    :type allow_remove_rows: bool
    :returns: None
    """
    old_fields = self.sales.columns.values
    univ_fields = [field for field in self.universe.columns.values if field not in old_fields]
    new_fields = [field for field in new_sales.columns.values if field not in old_fields and field not in univ_fields]

    old_sales = self.sales.copy()
    return_keys = new_sales["key_sale"].values
    if not allow_remove_rows and len(return_keys) > len(old_sales):
      raise ValueError("The new sales DataFrame contains more keys than the old sales DataFrame. update_sales() may only be used to shrink the dataframe or keep it the same size. Use set() if you intend to replace the sales dataframe.")

    if allow_remove_rows:
      old_sales = old_sales[old_sales["key_sale"].isin(return_keys)].reset_index(drop=True)
    reconciled = combine_dfs(old_sales, new_sales[["key_sale"] + new_fields].copy().reset_index(drop=True), index="key_sale")
    self.sales = reconciled


SUPKey = Literal["sales", "universe"]


def get_hydrated_sales_from_sup(sup: SalesUniversePair):
  """
  Merge the sales and universe DataFrames to "hydrate" the sales data. The sales data represents transactions and any
  known data at the time of the transaction, while the universe data represents the current state of all parcels. When
  we merge the two sets, the sales data overrides any existing data in the universe data. This is useful for creating
  a "hydrated" sales DataFrame that contains all the information available at the time of the sale (it is assumed that
  any difference between the current state of the parcel and the state at the time of the sale is accounted for in the
  sales data).

  If the merged DataFrame contains a "geometry" column and the original sales did not,
  the result is converted to a GeoDataFrame.

  :param sup: SalesUniversePair containing sales and universe DataFrames.
  :type sup: SalesUniversePair
  :returns: The merged (hydrated) sales DataFrame.
  :rtype: pd.DataFrame or gpd.GeoDataFrame
  """
  df_sales = sup["sales"]
  df_univ = sup["universe"].copy()
  df_univ = df_univ[df_univ["key"].isin(df_sales["key"].values)].reset_index(drop=True)
  df_merged = merge_and_stomp_dfs(df_sales, df_univ, df2_stomps=False)

  if "geometry" in df_merged and "geometry" not in df_sales:
    # convert df_merged to geodataframe:
    df_merged = gpd.GeoDataFrame(df_merged, geometry="geometry")

  return df_merged


def enrich_time(df: pd.DataFrame, time_formats: dict, settings: dict) -> pd.DataFrame:
  """
  Enrich the DataFrame by converting specified time fields to datetime and deriving additional fields.

  For each key in time_formats, converts the column to datetime. Then, if a field with the prefix "sale" exists,
  enriches the dataframe with additional time fields (e.g., "sale_year", "sale_month", "sale_age_days").

  :param df: Input DataFrame.
  :type df: pandas.DataFrame
  :param time_formats: Dictionary mapping field names to datetime formats.
  :type time_formats: dict
  :param settings: Settings dictionary.
  :type settings: dict
  :returns: DataFrame with enriched time fields.
  :rtype: pandas.DataFrame
  """
  for key in time_formats:
    time_format = time_formats[key]
    if key in df:
      df[key] = pd.to_datetime(df[key], format=time_format, errors="coerce")

  for prefix in ["sale"]:
    do_enrich = False
    for col in df.columns.values:
      if f"{prefix}_" in col:
        do_enrich = True
        break
    if do_enrich:
      df = _enrich_time_field(df, prefix, add_year_month=True, add_year_quarter=True)
      if prefix == "sale":
        df = _enrich_sale_age_days(df, settings)

  return df


def simulate_removed_buildings(df: pd.DataFrame, settings: dict, idx_vacant: Series = None):
  """
  Simulate removed buildings by changing improvement fields to values that reflect the absence of a building.

  For all improvement fields, fills categorical fields with "UNKNOWN", numeric fields with 0, and boolean fields with
  False for the rows specified by idx_vacant (or all rows if idx_vacant is None).

  :param df: Input DataFrame.
  :type df: pandas.DataFrame
  :param settings: Settings dictionary.
  :type settings: dict
  :param idx_vacant: Optional Series indicating which rows are vacant.
  :type idx_vacant: pandas.Series, optional
  :returns: Updated DataFrame.
  :rtype: pandas.DataFrame
  """
  if idx_vacant is None:
    # do the whole thing:
    idx_vacant = df.index

  fields_impr = get_fields_impr(settings, df)

  # fill unknown values for categorical improvements:
  fields_impr_cat = fields_impr["categorical"]
  fields_impr_num = fields_impr["numeric"]
  fields_impr_bool = fields_impr["boolean"]

  for field in fields_impr_cat:
    if not isinstance(df[field].dtype, pd.CategoricalDtype):
      df[field] = df[field].astype("category")
    # add UNKNOWN if needed
    if "UNKNOWN" not in df[field].cat.categories:
      df[field] = df[field].cat.add_categories(["UNKNOWN"])

  for field in fields_impr_cat:
    df.loc[idx_vacant, field] = "UNKNOWN"

  for field in fields_impr_num:
    df.loc[idx_vacant, field] = 0

  for field in fields_impr_bool:
    # Convert to boolean type first if needed
    if df[field].dtype != bool:
      df[field] = df[field].astype(bool)
    df.loc[idx_vacant, field] = False

  # just to be safe, ensure that the "bldg_area_finished_sqft" field is set to 0 for vacant sales
  # and update "is_vacant" to perfectly match
  # TODO: if we add support for a custom vacancy filter, we will need to adjust this
  if "bldg_area_finished_sqft" in df:
    df.loc[idx_vacant, "bldg_area_finished_sqft"] = 0
    # Convert is_vacant to boolean first
    if "is_vacant" not in df or df["is_vacant"].dtype != bool:
      df["is_vacant"] = False
    df.loc[idx_vacant, "is_vacant"] = True

  return df


def get_sale_field(settings: dict, df:pd.DataFrame=None) -> str:
  """
  Determine the appropriate sale price field ("sale_price" or "sale_price_time_adj") based on time adjustment settings.

  :param settings: Settings dictionary.
  :type settings: dict
  :param df: Optional DataFrame to check field existence.
  :type df: pandas.DataFrame, optional
  :returns: Field name to be used for sale price.
  :rtype: str
  """
  ta = settings.get("modeling", {}).get("instructions", {}).get("time_adjustment", {})
  use = ta.get("use", True)
  if use:
    sale_field = "sale_price_time_adj"
  else:
    sale_field = "sale_price"
  if df is not None:
    if sale_field == "sale_price_time_adj" and "sale_price_time_adj" in df:
      return "sale_price_time_adj"
  return "sale_price"


def get_vacant_sales(df_in: pd.DataFrame, settings: dict, invert: bool = False) -> pd.DataFrame:
  """
  Filter the sales DataFrame to return only vacant (unimproved) sales.

  :param df_in: Input DataFrame.
  :type df_in: pandas.DataFrame
  :param settings: Settings dictionary.
  :type settings: dict
  :param invert: If True, return non-vacant (improved) sales.
  :type invert: bool, optional
  :returns: DataFrame with an added 'is_vacant' column.
  :rtype: pandas.DataFrame
  """
  df = df_in.copy()
  df = _boolify_column_in_df(df, "vacant_sale", "na_false")
  idx_vacant_sale = df["vacant_sale"].eq(True)
  if invert:
    idx_vacant_sale = ~idx_vacant_sale
  df_vacant_sales = df[idx_vacant_sale].copy()
  return df_vacant_sales


def is_series_all_bools(series: pd.Series) -> bool:
  dtype = series.dtype
  if dtype == bool:
    return True
  # check all unique values:
  uniques = series.unique()
  for unique in uniques:
    if type(unique) != bool:
      return False
  return True


def get_vacant(df_in: pd.DataFrame, settings: dict, invert: bool = False) -> pd.DataFrame:
  """
  Filter the DataFrame based on the 'is_vacant' column.

  :param df_in: Input DataFrame.
  :type df_in: pandas.DataFrame
  :param settings: Settings dictionary.
  :type settings: dict
  :param invert: If True, return non-vacant rows.
  :type invert: bool, optional
  :returns: DataFrame filtered by the 'is_vacant' flag.
  :rtype: pandas.DataFrame
  :raises ValueError: If 'is_vacant' column is not boolean.
  """
  df = df_in.copy()
  is_vacant_dtype = df["is_vacant"].dtype
  if is_vacant_dtype != bool:
    raise ValueError(f"The 'is_vacant' column must be a boolean type (found: {is_vacant_dtype})")
  idx_vacant = df["is_vacant"].eq(True)
  if invert:
    idx_vacant = ~idx_vacant
  df_vacant = df[idx_vacant].copy()
  return df_vacant


def get_sales(df_in: pd.DataFrame, settings: dict, vacant_only: bool = False, df_univ: pd.DataFrame = None) -> pd.DataFrame:
  """
  Retrieve valid sales from the input DataFrame. Also simulates removed buildings if applicable.

  Filters for sales with a positive sale price, valid_sale marked True.
  If vacant_only is True, only includes rows where vacant_sale is True.

  :param df_in: Input DataFrame containing sales.
  :type df_in: pandas.DataFrame
  :param settings: Settings dictionary.
  :type settings: dict
  :param vacant_only: If True, return only vacant sales.
  :type vacant_only: bool, optional
  :returns: Filtered DataFrame of valid sales.
  :rtype: pandas.DataFrame
  :raises ValueError: If required boolean columns are not of boolean type.
  """
  df = df_in.copy()
  valid_sale_dtype = df["valid_sale"].dtype
  if valid_sale_dtype != bool:
    if is_series_all_bools(df["valid_sale"]):
      df["valid_sale"] = df["valid_sale"].astype(bool)
    else:
      raise ValueError(f"The 'valid_sale' column must be a boolean type (found: {valid_sale_dtype}) with values: {df['valid_sale'].unique()}")

  if "vacant_sale" in df:
    vacant_sale_dtype = df["vacant_sale"].dtype
    if vacant_sale_dtype != bool:
      if is_series_all_bools(df["vacant_sale"]):
        df["vacant_sale"] = df["vacant_sale"].astype(bool)
      else:
        raise ValueError(f"The 'vacant_sale' column must be a boolean type (found: {vacant_sale_dtype}) with values: {df['vacant_sale'].unique()}")
    # check for vacant sales:
    idx_vacant_sale = df["vacant_sale"].eq(True)

    # simulate removed buildings for vacant sales
    # (if we KNOW it was a vacant sale, then the building characteristics have to go)
    df = simulate_removed_buildings(df, settings, idx_vacant_sale)

    # TODO: smell
    if "is_vacant" not in df and df_univ is not None:
      df = df.merge(df_univ[["key", "is_vacant"]], on="key", how="left")

    if "model_group" not in df and df_univ is not None:
      df = df.merge(df_univ[["key", "model_group"]], on="key", how="left")

    # if a property was NOT vacant at time of sale, but is vacant now, then the sale is invalid:
    idx_is_vacant = df["is_vacant"].eq(True)
    df.loc[~idx_vacant_sale & idx_is_vacant, "valid_sale"] = False
  
  # Use sale_price_time_adj if it exists, otherwise use sale_price
  sale_field = "sale_price_time_adj" if "sale_price_time_adj" in df else "sale_price"
  idx_sale_price = df[sale_field].gt(0)
  idx_valid_sale = df["valid_sale"].eq(True)
  idx_is_vacant = df["vacant_sale"].eq(True)
  idx_all = idx_sale_price & idx_valid_sale & (idx_is_vacant if vacant_only else True)

  df_sales: pd.DataFrame = df[idx_all].copy()

  return df_sales


def get_report_locations(settings: dict, df: pd.DataFrame = None) -> list[str]:
  """
  Retrieve report location fields from settings. These are location fields that will be used in report breakdowns, such
  as for ratio studies.

  :param settings: Settings dictionary.
  :type settings: dict
  :param df: Optional DataFrame to filter available locations.
  :type df: pandas.DataFrame, optional
  :returns: List of report location field names.
  :rtype: list[str]
  """
  locations = settings.get("field_classification", {}).get("important", {}).get("report_locations", [])
  if df is not None:
    locations = [loc for loc in locations if loc in df]
  return locations


def get_locations(settings: dict, df: pd.DataFrame = None) -> list[str]:
  """
  Retrieve location fields from settings. These are all the fields that are considered locations.

  :param settings: Settings dictionary.
  :type settings: dict
  :param df: Optional DataFrame to filter available locations.
  :type df: pandas.DataFrame, optional
  :returns: List of location field names.
  :rtype: list[str]
  """
  locations = settings.get("field_classification", {}).get("important", {}).get("locations", [])
  if df is not None:
    locations = [loc for loc in locations if loc in df]
  return locations


def get_important_fields(settings: dict, df: pd.DataFrame = None) -> list[str]:
  """
  Retrieve important field names from settings.

  :param settings: Settings dictionary.
  :type settings: dict
  :param df: Optional DataFrame to filter fields.
  :type df: pandas.DataFrame, optional
  :returns: List of important field names.
  :rtype: list[str]
  """
  imp = settings.get("field_classification", {}).get("important", {})
  fields = imp.get("fields", {})
  list_fields = []
  if df is not None:
    for field in fields:
      other_name = fields[field]
      if other_name in df:
        list_fields.append(other_name)
  return list_fields


def get_important_field(settings: dict, field_name: str, df: pd.DataFrame = None) -> str | None:
  """
  Retrieve the important field name for a given field alias from settings. For instance if you are using school district
  as your market area, you would look up "loc_market_area", which should be set to "school_district" in your settings.

  :param settings: Settings dictionary.
  :type settings: dict
  :param field_name: Identifier for the field.
  :type field_name: str
  :param df: Optional DataFrame to check field existence.
  :type df: pandas.DataFrame, optional
  :returns: The mapped field name if found, else None.
  :rtype: str or None
  """
  imp = settings.get("field_classification", {}).get("important", {})
  other_name = imp.get("fields", {}).get(field_name, None)
  if df is not None:
    if other_name is not None and other_name in df:
      return other_name
    else:
      return None
  return other_name


def get_field_classifications(settings: dict):
  """
  Retrieve a mapping of field names to their classifications (land, improvement or other) as well as their types
  (numeric, categorical, or boolean).

  :param settings: Settings dictionary.
  :type settings: dict
  :returns: Dictionary mapping field names to type and class.
  :rtype: dict
  """
  field_map = {}
  for ftype in ["land", "impr", "other"]:
    nums = get_fields_numeric(settings, df=None, include_boolean=False, types=[ftype])
    cats = get_fields_categorical(settings,df=None, include_boolean=False, types=[ftype])
    bools = get_fields_boolean(settings, df=None, types=[ftype])
    for field in nums:
      field_map[field] = {"type": ftype, "class": "numeric"}
    for field in cats:
      field_map[field] = {"type": ftype, "class": "categorical"}
    for field in bools:
      field_map[field] = {"type": ftype, "class": "boolean"}
  return field_map


def get_dtypes_from_settings(settings: dict):
  """
  Generate a dictionary mapping fields to their designated data types based on settings.

  :param settings: Settings dictionary.
  :type settings: dict
  :returns: Dictionary of field names to data type strings.
  :rtype: dict
  """
  cats = get_fields_categorical(settings, include_boolean=False)
  bools = get_fields_boolean(settings)
  nums = get_fields_numeric(settings, include_boolean=False)
  dtypes = {}
  for c in cats:
    dtypes[c] = "string"
  for b in bools:
    dtypes[b] = "bool"
  for n in nums:
    dtypes[n] = "Float64"
  return dtypes


def process_data(dataframes: dict[str, pd.DataFrame], settings: dict, verbose: bool = False) -> SalesUniversePair:
  """
  Process raw dataframes according to settings and return a SalesUniversePair.

  :param dataframes: Dictionary mapping keys to DataFrames.
  :type dataframes: dict[str, pd.DataFrame]
  :param settings: Settings dictionary.
  :type settings: dict
  :param verbose: If True, prints progress information.
  :type verbose: bool, optional
  :returns: A SalesUniversePair containing processed sales and universe data.
  :rtype: SalesUniversePair
  :raises ValueError: If required merge instructions or columns are missing.
  """
  s_data = settings.get("data", {})
  s_process = s_data.get("process", {})
  s_merge = s_process.get("merge", {})

  merge_univ: list | None = s_merge.get("universe", None)
  merge_sales: list | None = s_merge.get("sales", None)

  if merge_univ is None:
    raise ValueError("No \"universe\" merge instructions found. data.process.merge must have exactly two keys: \"universe\", and \"sales\"")
  if merge_sales is None:
    raise ValueError("No \"sales\" merge instructions found. data.process.merge must have exactly two keys: \"universe\", and \"sales\"")

  df_univ = _merge_dict_of_dfs(dataframes, merge_univ, settings, required_key="key")
  df_sales = _merge_dict_of_dfs(dataframes, merge_sales, settings, required_key="key_sale")

  if "valid_sale" not in df_sales:
    raise ValueError("The 'valid_sale' column is required in the sales data.")
  if "vacant_sale" not in df_sales:
    raise ValueError("The 'vacant_sale' column is required in the sales data.")
  # Print number and percentage of valid sales
  valid_count = df_sales["valid_sale"].sum()
  total_count = len(df_sales)
  valid_percent = (valid_count / total_count * 100) if total_count > 0 else 0
  print(f"Valid sales: {valid_count} ({valid_percent:.1f}% of {total_count} total)")
  df_sales = df_sales[df_sales["valid_sale"].eq(True)].copy().reset_index(drop=True)

  sup: SalesUniversePair = SalesUniversePair(universe=df_univ, sales=df_sales)

  sup = enrich_data(sup, s_process.get("enrich", {}), dataframes, settings, verbose=verbose)

  dupe_univ: dict|None = s_process.get("dupes", {}).get("universe", None)
  dupe_sales: dict|None = s_process.get("dupes", {}).get("sales", None)
  if dupe_univ:
    sup.set("universe", _handle_duplicated_rows(sup.universe, dupe_univ, verbose=verbose))
  if dupe_sales:
    sup.set("sales", _handle_duplicated_rows(sup.sales, dupe_sales, verbose=verbose))

  return sup


def enrich_data(sup: SalesUniversePair, s_enrich: dict, dataframes: dict[str, pd.DataFrame], settings: dict, verbose: bool = False) -> SalesUniversePair:
  """
  Enrich both sales and universe data based on enrichment instructions.

  Applies enrichment operations (e.g., spatial and basic enrichment) to both "sales" and "universe" DataFrames.

  :param sup: SalesUniversePair containing sales and universe data.
  :type sup: SalesUniversePair
  :param s_enrich: Enrichment instructions.
  :type s_enrich: dict
  :param dataframes: Dictionary of additional DataFrames.
  :type dataframes: dict[str, pd.DataFrame]
  :param settings: Settings dictionary.
  :type settings: dict
  :param verbose: If True, prints progress information.
  :type verbose: bool, optional
  :returns: Enriched SalesUniversePair.
  :rtype: SalesUniversePair
  """
  supkeys: list[SUPKey] = ["universe", "sales"]

  # Add the "both" entries to both "universe" and "sales" and delete the "both" entry afterward.
  if "both" in s_enrich:
    s_enrich2 = s_enrich.copy()
    s_both = s_enrich.get("both")
    for key in s_both:
      for supkey in supkeys:
        sup_entry = s_enrich.get(supkey, {})
        if key in sup_entry:
          # Check if the key already exists on "sales" or "universe"
          raise ValueError(f"Cannot enrich '{key}' twice -- found in both \"both\" and \"{supkey}\". Please remove one.")
        entry = s_both[key]
        # add the entry from "both" to both the "sales" & "universe" entry
        sup_entry2 = s_enrich2.get(supkey, {})
        sup_entry2[key] = entry
        s_enrich2[supkey] = sup_entry2
    del s_enrich2["both"]  # remove the now-redundant "both" key
    s_enrich = s_enrich2

  for supkey in supkeys:
    if verbose:
      print(f"Enriching {supkey}...")

    df = sup.sales if supkey == "sales" else sup.universe

    s_enrich_local: dict | None = s_enrich.get(supkey, None)

    if s_enrich_local is not None:
      # Handle Census enrichment for universe if enabled
      if supkey == "universe":

        # do spatial joins on user data
        df = _enrich_df_spatial_joins(df, s_enrich_local, dataframes, settings, verbose=verbose)

        # add building footprints
        df = _enrich_df_overture(df, s_enrich_local, dataframes, settings, verbose=verbose)

        # add lat/lon/rectangularity etc.
        df = _basic_geo_enrichment(df, settings, verbose=verbose)

        if "census" in s_enrich_local:
          df = _enrich_df_census(df, s_enrich_local.get("census", {}), verbose=verbose)
        if "openstreetmap" in s_enrich_local:
          df = _enrich_df_openstreetmap(df, s_enrich_local.get("openstreetmap", {}), s_enrich_local, verbose=verbose, use_cache = True)

        # add distances to user-defined locations
        df = _enrich_df_user_distances(df, s_enrich_local, dataframes, settings, verbose=verbose)

      if supkey == "universe":
        # fill in missing data based on geospatial patterns (should happen after all other enrichments have been done)
        df = _enrich_spatial_inference(df, s_enrich_local, dataframes, settings, verbose=verbose)

    # User calcs apply at the VERY end of enrichment, after all automatic enrichments have been applied
    if s_enrich_local is not None:
      df = _enrich_df_basic(df, s_enrich_local, dataframes, settings, supkey == "sales", verbose=verbose)

    # Enforce vacant status
    df = _enrich_vacant(df, settings)

    sup.set(supkey, df)

  return sup


def _enrich_df_census(df_in: pd.DataFrame | gpd.GeoDataFrame, census_settings: dict, verbose: bool = False) -> pd.DataFrame | gpd.GeoDataFrame:
  """
  Enrich a DataFrame with Census data by performing a spatial join with Census block groups.

  :param df: Input DataFrame or GeoDataFrame to enrich with Census data.
  :type df: pd.DataFrame | gpd.GeoDataFrame
  :param census_settings: Census enrichment settings.
  :type census_settings: dict
  :param verbose: If True, prints progress information.
  :type verbose: bool, optional
  :returns: DataFrame enriched with Census data.
  :rtype: pd.DataFrame | gpd.GeoDataFrame
  """
  if not census_settings.get("enabled", False):
    return df_in

  if verbose:
    print("Enriching with Census data...")

  df_out = get_cached_df(df_in, "census", "key", census_settings)
  if df_out is not None:
    if verbose:
      print("--> found cached data")
    return df_out

  df = df_in.copy()

  try:
    # Get Census credentials and initialize service
    creds = get_creds_from_env_census()
    census_service = init_service_census(creds)

    # Get FIPS code from settings
    fips_code = census_settings.get("fips", "")
    if not fips_code:
      warnings.warn("Census enrichment enabled but no FIPS code provided in settings")
      return df

    year = census_settings.get("year", 2022)
    if verbose:
      print("Getting Census Data...")

    # Get Census data with boundaries
    census_data, census_boundaries = census_service.get_census_data_with_boundaries(
      fips_code=fips_code,
      year=year
    )

    # Spatial join with universe data only
    if not isinstance(df, gpd.GeoDataFrame):
      warnings.warn("DataFrame is not a GeoDataFrame, skipping Census enrichment")
      return df

    # Get census columns to keep
    census_cols_to_keep = ['std_geoid', 'median_income', 'total_pop']

    # Ensure all census columns exist in the census_boundaries
    missing_cols = [col for col in census_cols_to_keep if col not in census_boundaries.columns]
    if missing_cols:
      # Filter to only include columns that exist
      census_cols_to_keep = [col for col in census_cols_to_keep if col in census_boundaries.columns]

    # Create a copy of census_boundaries with only the columns we need
    census_boundaries_subset = census_boundaries[['geometry'] + census_cols_to_keep].copy()

    if verbose:
      print("Performing spatial join with Census Data...")

    # Perform the spatial join
    df = match_to_census_blockgroups(
      gdf=df,
      census_gdf=census_boundaries_subset,
      join_type="left"
    )

    write_cached_df(df_in, df, "census", "key", census_settings)

    return df

  except Exception as e:
    warnings.warn(f"Failed to enrich with Census data: {str(e)}")
    return df


def _enrich_df_openstreetmap(df_in: pd.DataFrame | gpd.GeoDataFrame, osm_settings: dict, s_enrich_this: dict, verbose: bool = False, use_cache: bool = False) -> pd.DataFrame | gpd.GeoDataFrame:
    """
    Enrich a DataFrame with OpenStreetMap data by calculating distances to all features.
    
    Args:
        df (pd.DataFrame | gpd.GeoDataFrame): DataFrame to enrich
        osm_settings (dict): Settings for OpenStreetMap enrichment
        s_enrich_this (dict): Enrichment settings to update with distances configuration
        verbose (bool): Whether to print detailed information
        use_cache (bool): Whether to use cached data if available
        
    Returns:
        pd.DataFrame | gpd.GeoDataFrame: DataFrame enriched with OpenStreetMap data
    """

    if verbose:
      print("Enriching with OpenStreetMap data...")

    if use_cache:
      df_out = get_cached_df(df_in, "osm/all", "key", osm_settings)
      if df_out is not None:
        if verbose:
          print("--> found cached data")
        return df_out

    df = df_in.copy()

    try:
        if not osm_settings.get('enabled', False):
            if verbose:
                print("OpenStreetMap enrichment disabled, skipping all OSM features")
            return df
            
        # Initialize OpenStreetMap service
        osm_service = init_service_openstreetmap(osm_settings)
        
        # Convert DataFrame to GeoDataFrame if it isn't already
        if not isinstance(df, gpd.GeoDataFrame):
            warnings.warn("DataFrame is not a GeoDataFrame, skipping OpenStreetMap enrichment")
            return df
            
        # Ensure the GeoDataFrame is in WGS84 (EPSG:4326) before getting bounds
        original_crs = df.crs

        if original_crs is None:
            warnings.warn("GeoDataFrame has no CRS set, attempting to infer EPSG:4326")
            if is_likely_epsg4326(df):
                df.set_crs(epsg=4326, inplace=True)
            else:
                raise ValueError("Cannot determine CRS of input GeoDataFrame")
        elif not original_crs.equals(CRS.from_epsg(4326)):
            df = df.to_crs(epsg=4326)
            
        if "latitude" not in df or "longitude" not in df:
            raise ValueError("DataFrame must contain 'latitude' and 'longitude' columns for OpenStreetMap enrichment")

        north = df["latitude"].max()
        south = df["latitude"].min()
        east = df["longitude"].max()
        west = df["longitude"].min()

        bbox = [west, south, east, north]

        # Get distances configuration from settings
        distances_config = {
            dist["id"]: dist 
            for dist in s_enrich_this.get('distances', [])
            if isinstance(dist, dict)
        }


        # Define a dictionary to hold feature configurations
        features_config = {
          "water_bodies": {
            "getter": osm_service.get_water_bodies,
            "verbose_label": "water bodies",
            "store_top": True,
            "error_method": "print",  # print error message with traceback
            "sort_field": "area",  # field to sort by for top features
            "type_field": "water"  # field containing feature type for unnamed features
          },
          "transportation": {
            "getter": osm_service.get_transportation,
            "verbose_label": "transportation networks",
            "store_top": False,       # no top features for transportation
            "error_method": "warn",   # use warnings.warn
            "sort_field": "length",
            "type_field": "highway"
          },
          "educational": {
            "getter": osm_service.get_educational_institutions,
            "verbose_label": "educational institutions",
            "store_top": True,
            "error_method": "warn",
            "sort_field": "area",
            "type_field": "amenity"
          },
          "parks": {
            "getter": osm_service.get_parks,
            "verbose_label": "parks",
            "store_top": True,
            "error_method": "warn",
            "sort_field": "area",
            "type_field": "leisure"
          },
          "golf_courses": {
            "getter": osm_service.get_golf_courses,
            "verbose_label": "golf courses",
            "store_top": True,
            "error_method": "warn",
            "sort_field": "area",
            "type_field": "leisure"
          },
        }

        # Loop through each feature configuration:
        for feature, config in features_config.items():
          # Check if feature is enabled in the osm_settings
          feature_settings = osm_settings.get(feature, {})
          if feature_settings.get('enabled', False):
            if verbose:
              print(f"--> Getting {config['verbose_label']}...")
            try:
              # Call the designated getter function
              result = config["getter"](
                bbox=bbox,
                settings=feature_settings,
                use_cache=use_cache
              )
              if verbose:
                if result.empty:
                  print(f"    No {config['verbose_label']} found")
                else:
                  print(f"--> Found {len(result)} {config['verbose_label']}")
                  pd.set_option('display.max_columns', None)
                  pd.set_option('display.max_rows', None)
                  pd.set_option('display.width', 1000)

              
              if not result.empty:
                # Get distance settings from distances configuration
                feature_id = f"osm_{feature}"
                distance_settings = distances_config.get(feature_id, {})
                
                # If no settings found, try with _top suffix as fallback
                if not distance_settings and f"{feature_id}_top" in distances_config:
                    distance_settings = distances_config.get(f"{feature_id}_top", {})
                
                max_distance = distance_settings.get('max_distance', None)
                unit = distance_settings.get('unit', 'km')
                
                if verbose:
                    print(f"\nDistance settings for {feature_id}:")
                    print(f"max_distance: {max_distance}")
                    print(f"unit: {unit}")
                    print()
                
                # Calculate distances to all features
                df = _do_perform_distance_calculations_osm(
                    df,
                    result,
                    feature_id,
                    max_distance=max_distance,
                    unit=unit
                )
                
                # If store_top is enabled, calculate distances to top features
                if config["store_top"] and feature_settings.get('top_n', 0) > 0:
                    # Get top features based on configured sort field
                    sort_field = config["sort_field"]
                    if sort_field in result.columns:
                        top_features = result.nlargest(feature_settings['top_n'], sort_field)
                    else:
                        # Fallback to first numeric column or just take first N
                        numeric_cols = result.select_dtypes(include=[np.number]).columns
                        if len(numeric_cols) > 0:
                            top_features = result.nlargest(feature_settings['top_n'], numeric_cols[0])
                        else:
                            top_features = result.head(feature_settings['top_n'])
                    
                    # Calculate distances to each top feature
                    for idx, top_feature in top_features.iterrows():
                        # Try to get name, fallback to type + index if no name
                        feature_name = None
                        if 'name' in top_feature and pd.notna(top_feature['name']):
                            feature_name = str(top_feature['name'])
                        else:
                            # Use type field if available
                            type_field = config['type_field']
                            if type_field in top_feature and pd.notna(top_feature[type_field]):
                                feature_type = str(top_feature[type_field])
                                feature_name = f"{feature_type}_{idx}"
                            else:
                                feature_name = f"feature_{idx}"
                        
                        # Clean the feature name
                        feature_name = clean_series(pd.Series([feature_name]))[0]
                        
                        # Create single-feature GeoDataFrame
                        feature_gdf = gpd.GeoDataFrame(
                            geometry=[top_feature.geometry], 
                            crs=result.crs
                        )
                        
                        # Calculate distance to this top feature using same distance settings
                        df = _do_perform_distance_calculations_osm(
                            df,
                            feature_gdf,
                            f"{feature_id}_{feature_name}",
                            max_distance=max_distance,
                            unit=unit
                        )
                
            except Exception as e:
              err_msg = f"Failed to get {config['verbose_label']}: {str(e)}"
              if config["error_method"] == "warn":
                warnings.warn(err_msg)
              else:
                print("ERROR " + err_msg)
                print("Traceback: " + traceback.format_exc())

        write_cached_df(df_in, df, "osm/all", "key", osm_settings)

        return df
        
    except Exception as e:
        warnings.warn(f"Failed to enrich with OpenStreetMap data: {str(e)}")
        return df

def enrich_df_streets(
    df_in: gpd.GeoDataFrame,
    settings: dict,
    spacing: float = 1.0,          # in meters
    max_ray_length: float = 25.0,  # meters to shoot rays
    network_buffer: float = 500.0, # buffer for street network
    verbose: bool = False
) -> gpd.GeoDataFrame:

  bounds = df_in.total_bounds

  signature = {
    "rows": len(df_in),
    "bounds": {
      "minx": bounds[0],
      "miny": bounds[1],
      "maxx": bounds[2],
      "maxy": bounds[3]
    }
  }

<<<<<<< HEAD
  # check if in/osm/streets.parquet exists:
  # if so, read it and return
  if os.path.exists("in/osm/streets.parquet"):
    df_streets = pd.read_parquet("in/osm/streets.parquet")
    if "key" in df_streets:
      df_out = df_in.copy()
      df_out = df_out.merge(df_streets, on="key", how="left")
      if verbose:
        print(f"--> found streets in in/osm/streets.parquet, loading from disk!")
      return df_out
=======
  df_out = get_cached_df(df_in, "osm/streets", "key", only_signature=signature)
  if df_out is not None:
    return df_out
>>>>>>> 20f519ed

  # ---- setup parcels ----

  t = TimingData()

  t.start("all")

  t.start("setup")

  df = df_in[['key', 'geometry', 'latitude', 'longitude']].copy()

  # drop invalid
  df = df[df.geometry.notna() & df.geometry.area.gt(0)]
  # project to equal-distance CRS
  crs_eq = get_crs(df, 'conformal')
  df = df.to_crs(crs_eq)

  t.stop("setup")
  log_mem("setup")

  if verbose:
    print(f"T setup = {t.get('setup'):.0f}s")

  t.start("prepare")

  minx = df['longitude'].min()
  miny = df['latitude'].min()
  maxx = df['longitude'].max()
  maxy = df['latitude'].max()

  lat_buf = network_buffer / 111000
  lon_buf = network_buffer / (111000 * math.cos(math.radians((miny+maxy)/2)))

  # # DEBUG
  # lat_buf = 0
  # lon_buf = 0
  # pad_size = 0.25
  # size_x = maxx - minx
  # size_y = maxy - miny
  # minx += size_x * (pad_size)
  # miny += size_y * (pad_size)
  # maxx -= size_x * (pad_size)
  # maxy -= size_y * (pad_size)
  # # DEBUG

  north, south = maxy + lat_buf, miny - lat_buf
  east, west   = maxx + lon_buf, minx - lon_buf

  df = df.loc[
    df["latitude"].ge(south) &
    df["latitude"].le(north) &
    df["longitude"].ge(west) &
    df["longitude"].le(east)
  ].drop(columns=["latitude","longitude"]).copy()

  wanted = ["motorway", "trunk", "primary", "secondary", "tertiary", "residential", "service", "unclassified"]
  highway_regex = "|".join(wanted)
  custom_filter = f'["highway"~"{highway_regex}"]'
  t.stop("prepare")
  log_mem("prepare")
  if verbose:
    print(f"T prepare = {t.get('prepare'):.0f}s")

  if verbose:
    print(f"Loading network within ({south},{west}) -> ({north},{east})")

  ox.settings.use_cache = True
  t.start("load street")
  G = ox.graph_from_bbox(
    bbox=(west, south, east, north),
    network_type='all',
    custom_filter=custom_filter
  )
  t.stop("load street")
  log_mem("load street")
  if verbose:
    print(f"T load street = {t.get('load street'):.0f}s")

  t.start("edges")
  edges = ox.graph_to_gdfs(G, nodes=False, edges=True)[['geometry','name','highway','osmid']]
  G = None

  edges = edges.explode(index_parts=False).dropna(subset=['geometry']).to_crs(crs_eq).reset_index(drop=True)

  # unwrap lists to single values to avoid ArrowTypeError
  edges['road_name'] = edges['name'].apply(lambda v: v[0] if isinstance(v, (list, tuple)) else v)
  edges['road_type'] = edges['highway'].apply(lambda v: v[0] if isinstance(v, (list, tuple)) else v)
  edges['road_idx'] = edges.index
  t.stop("edges")
  log_mem("edges")
  if verbose:
    print(f"T edges = {t.get('edges'):.0f}s")

  # fill missing road names with the OSM id field:
  edges['road_name'] = edges['road_name'].fillna(edges['osmid'])

  # flatten lists
  edges['road_name'] = edges['road_name'].apply(
    lambda v: v if isinstance(v, str) else str(v)
  )
  # ---- helper for single-edge rays ----
  def _rays_from_edge(geom, rid, rname, rtype,
    spacing=spacing, max_ray_length=25.0):

    # 1) inject new vertices every `spacing` metres
    dens = shapely.segmentize(geom, spacing)

    # 2) pull out coords
    coords = list(dens.coords)
    if len(coords) < 3:
      return []

    _out = []
    # skip first & last point, so i in [1 .. len(coords)-2]
    for i in range(1, len(coords) - 1):
      (_ox, _oy) = coords[i]
      (x0, y0), (x1, y1) = coords[i - 1], coords[i + 1]
      # estimate tangent from prev->next
      dx, dy = x1 - x0, y1 - y0
      norm = math.hypot(dx, dy)
      nx, ny = -dy / norm, dx / norm  # unit-normal

      for sign in (+1, -1):
        ex = _ox + sign * nx * max_ray_length
        ey = _oy + sign * ny * max_ray_length
        _out.append({
          'road_idx':     rid,
          'road_name':    rname,
          'road_type':    rtype,
          'geometry':     LineString([(_ox, _oy), (ex, ey)]),
          'angle':        math.atan2(ey - _oy, ex - _ox)
        })
    return _out

  # ---- parallel ray generation ----
  args = list(zip(
    edges.geometry, edges.road_idx, edges.road_name, edges.road_type
  ))
  edges = None

  t.start('rays_parallel')
  n_jobs = 8
  if verbose:
    print(f"Generating rays for {len(args)} edges with {n_jobs} jobs...")
  results = Parallel(
    n_jobs=n_jobs,
    backend="loky",
    verbose=10 if verbose else 0
  )(
    delayed(_rays_from_edge)(*a) for a in args
  )

  # flatten & continue exactly as before
  rays = [r for sub in results for r in sub]
  args = None

  rays_gdf = gpd.GeoDataFrame(rays, geometry='geometry', crs=crs_eq)
  rays = None

  rays_gdf = rays_gdf.drop(columns=['origin'], errors="ignore")
  rays_gdf["road_name"] = rays_gdf["road_name"].astype(str)
  rays_gdf["road_type"] = rays_gdf["road_type"].astype(str)

  # Create out/temp directory if it doesn't exist
  os.makedirs("out/temp", exist_ok=True)

  # DEBUG
  # rays_gdf.to_parquet(f"out/temp/rays.parquet", index=False)

  t.stop('rays_parallel')
  log_mem("rays_parallel")

  gc.collect()

  if verbose:
    print(f"--> T rays_parallel = {t.get('rays_parallel'):.0f}s")

  # ---- block by first parcel ----
  t.start("block")
  # spatial join rays -> parcels
  gdf = df[['key','geometry']].rename(columns={'geometry':'parcel_geom'})
  gdf = gpd.GeoDataFrame(gdf, geometry='parcel_geom', crs=crs_eq)

  # DEBUG
  # gdf.to_file(f"out/temp/gdf.gpkg", driver="GPKG")

  # Build spatial index on the rays
  tree = STRtree(list(rays_gdf.geometry.values))

  # now use `query` on the array of geometries
  # returns a 2×N array: [ray_idx_array, parcel_idx_array]
  pairs = tree.query(
    gdf.geometry.values,   # array of parcel_geom
    predicate="intersects"
  )
  tree = None
  gc.collect()

  parcel_idxs = pairs[0]     # indices into gdf
  ray_idxs    = pairs[1]     # indices into rays_gdf
  pairs = None
  gc.collect()

  # 3) Select only those matching rows, preserving order
  parcels_sel = gdf.iloc[parcel_idxs].reset_index(drop=True)
  rays_sel   = rays_gdf.iloc[ray_idxs].reset_index(drop=True)
  rays_gdf = None
  gc.collect()

  # 4) Combine into ray_par DataFrame
  ray_par = rays_sel.copy()
  ray_par["key"]         = parcels_sel["key"]
  ray_par["parcel_geom"] = parcels_sel["parcel_geom"]
  parcel_sel = None
  rays_sel = None
  gc.collect()

  # drop self if occurs
  ray_par = ray_par[ray_par.road_idx.notna()]
  gc.collect()
  t.stop("block")

  log_mem("block")
  if verbose:
    print(f"T block = {t.get('block'):.0f}s")

  if ray_par.empty:
    print(f"Ray par is empty, return early")
    return df_in

  t.start("dist")

  t.start("dist_0")
  # grab the raw Shapely geometries as simple arrays
  rays    = ray_par.geometry.values
  parcels = ray_par.parcel_geom.values
  n       = len(ray_par)

  t.stop("dist_0")
  log_mem("dist_0")
  if verbose:
    print(f"T dist_0 = {t.get('dist_0'):.0f}s")

  t.start("origins setup")
  # flat list of all coordinates (shape (total_pts, 2))
  coords = shapely.get_coordinates(rays)
  # get # of points in each LineString (shape (n_rays,))
  counts = shapely.get_num_coordinates(rays)
  # compute index of *first* point in each geometry
  offsets = np.empty_like(counts)
  offsets[0] = 0
  offsets[1:] = np.cumsum(counts)[:-1]
  # index directly into coords to get the origins array (shape (n_rays, 2))
  origins_all = coords[offsets]
  coords = None
  offsets = None
  gc.collect()
  t.stop("origins setup")

  log_mem("origins setup")
  if verbose:
    print(f"T origins setup = {t.get('origins setup'):.0f}s")

  t.start("intersect")

  chunk_size = 100_000
  segs_list = []
  i = 0

  for start in range(0, len(rays), chunk_size):
    end = start + chunk_size
    if verbose:
      perc = start/len(rays)
      print(f"--> {perc:5.2%}: chunk from {start} to {end}")

    segs_chunk = shapely.intersection(
      rays[start:end],
      parcels[start:end]
    )

    segs_list.append(segs_chunk)
    segs_chunk = None

  rays = None
  parcels = None

  i += 1
  segs = np.concatenate(segs_list)
  segs_list = None
  gc.collect()
  t.stop("intersect")
  log_mem("intersect")
  if verbose:
    print(f"T intersect = {t.get('intersect'):.0f}s")

  t.start("coords_counts")
  coords = shapely.get_coordinates(segs)
  counts = shapely.get_num_coordinates(segs)
  offsets = np.empty_like(counts)
  offsets[0] = 0
  offsets[1:] = np.cumsum(counts)[:-1]
  t.stop("coords_counts")
  log_mem("coords_counts")
  if verbose:
    print(f"T coords_counts = {t.get('coords_counts'):.0f}s")

  t.start("entries")
  entries = coords[offsets]
  coors = None
  counts = None
  offsets = None
  t.stop("entries")
  log_mem("entries")
  if verbose:
    print(f"T entries = {t.get('entries'):.0f}s")

  t.start("distances")
  diffs = entries - origins_all
  distances = np.hypot(diffs[:,0], diffs[:,1])
  t.stop("distances")
  log_mem("distances")

  # stick it back on your GeoDataFrame
  ray_par["distance"] = distances
  diffs = None
  origins_all = None
  distances = None

  # make sure we have an explicit "ray_id" to group on
  ray_par = ray_par.reset_index().rename(columns={"index": "ray_id"})

  # keep only the closest-hit per ray
  first_hits = ray_par.loc[
    ray_par.groupby("ray_id")["distance"].idxmin()
  ].copy()

  # now 'first_hits' has at most one row per ray (the nearest parcel)
  first_hits = first_hits.drop(columns=["ray_id"])

  ray_par = first_hits
  first_hits = None
  gc.collect()

  t.stop("dist")
  log_mem("dist")

  if verbose:
    print(f"T dist = {t.get('dist'):.0f}s")

  # Fill road name with road_idx if none
  ray_par['road_name'] = ray_par['road_name'].fillna(f"Unknown Road, ID: " + ray_par['road_idx'].astype(str))

  # ---- aggregate frontages ----
  t.start('agg')
  agg = ray_par.groupby(['key','road_name','road_type']).agg(
    count_rays=('distance','count'),
    min_distance=('distance','min'),
    mean_angle=('angle','mean')
  ).reset_index()
  ray_par = None

  agg['frontage'] = agg['count_rays'] * spacing

  # approximate depth via area/frontage
  areas = df[['key']].copy()
  areas['area'] = df.geometry.area
  agg = agg.merge(areas, on='key', how='left')
  areas = None

  agg['depth'] = agg['area'] / agg['frontage']
  t.stop('agg')
  log_mem("agg")
  if verbose:
    print(f"T agg = {t.get('agg'):.0f}s")

  # ---- rank, dedupe, slot & pivot up to 4 frontages ----
  t.start("pivot")

  # 1) assign type_rank once
  priority = {
    "motorway": 0, "trunk": 1, "primary": 2, "secondary": 3,
    "tertiary": 4, "residential": 5, "service": 6, "unclassified": 7
  }
  agg["type_rank"] = agg["road_type"].map(priority).fillna(99).astype(int)

  # 2) sort then drop duplicates by (key,road_name), keeping best
  # NOTE: since we were aggregating on key/road_idx/road_name/road_type, but here only on key/road_name, we have to be careful
  # because it's possible that OTHER SEGMENTS of the same road that "front" on our parcel are still hanging around
  # we make sure to de-duplicate correctly here by sorting on the highest frontage for cases of the identical road names/types
  agg = (
    agg.sort_values(
      ["key","road_name","type_rank","frontage","min_distance"],
      ascending=[True, True, True, False, True]
    )
    .drop_duplicates(subset=["key","road_name"], keep="first")
  )

  # per key, aggregate the min distance and the max frontage:
  agg2 = agg.groupby("key").agg(
    hits=('min_distance', 'count'),
    max_distance=('min_distance', 'max'),
    med_frontage=('frontage','median')
  ).reset_index()

  agg = agg.merge(agg2, on="key", how="left")
  agg2 = None

  ######## Remove spurious hits: #######
  # Heuristic:
  # - For any parcel with more than two street hits
  # - If this hit's distance is the maximum distance of all hits, and is more than 10 meters away
  # - If this hit's frontage is less than half the median frontage of all hits
  agg["spurious"] = False

  agg.loc[
    agg["hits"].gt(2) &
    agg["max_distance"].gt(10) &
    abs(agg["min_distance"] - agg["max_distance"]).lt(1e-6) &
    agg["frontage"].lt(agg["med_frontage"] / 2)
  , "spurious"] = True

  # drop spurious hits:
  agg = agg[agg["spurious"].eq(False)]

  agg = agg.drop(columns=["hits", "max_distance", "med_frontage"], errors="ignore")

  ######

  distance_score = 1.0 - (agg["min_distance"] / max_ray_length)
  agg["sort_score"] = agg["frontage"] * distance_score

  # 3) now sort by overall priority & distance, assign slots, cap at 4
  agg = agg.sort_values(
    ["key", "type_rank", "sort_score", "frontage", "min_distance"],
    ascending=[True, True, False, False, True]
  )
  agg["slot"] = agg.groupby("key").cumcount() + 1
  agg = agg[agg["slot"] <= 4]

  agg = agg.rename(columns={
    "mean_angle": "road_angle",
    "min_distance": "dist_to_road"
  })

  directions = ["N", "NW", "W", "SW", "S", "SE", "E", "NE"]

  agg["road_face"] = agg["road_angle"].apply(
    lambda x: directions[int((x + math.pi) / (2 * math.pi) * 8) % 8]
  )

  # 4) pivot into the _1 … _4 columns
  final = agg.pivot(
    index="key",
    columns="slot",
    values=["road_name", "frontage", "road_type", "road_angle", "road_face", "depth", "dist_to_road"]
  )
  agg = None

  # 5) flatten the MultiIndex and drop any all‑null columns
  final.columns = [f"{field}_{i}" for field,i in final.columns]
  final = final.reset_index().dropna(axis=1, how="all")

  t.stop("pivot")
  log_mem("pivot")
  if verbose:
    print(f"T pivot = {t.get('pivot'):.0f}s")

  # ---- merge back and add directions ----
  t.start("merge")
  out = df_in.merge(final, on='key', how='left')
  # compute compass dir for each angle if needed...

  t.stop("merge")
  log_mem("merge")
  if verbose:
    print(f"T merge = {t.get('merge'):.0f}s")

  t.stop("all")
  log_mem("all")

  if verbose:
    print("***ALL TIMING***")
    print(t.print())
    print("****************")

  df_out = gpd.GeoDataFrame(out, geometry='geometry', crs=df_in.crs)
  df_out = _finish_df_streets(df_out, settings)

  # Eliminate a bunch of things I'm not using anymore:
  agg = None
  final = None
  out = None

  net_columns = [col for col in df_out if col not in df_in.columns]
  df_net_streets = df_out[["key"] + net_columns]

  os.makedirs("in/osm", exist_ok=True)

  df_net_streets.to_parquet("in/osm/streets.parquet")

  return df_out


def _finish_df_streets(df: gpd.GeoDataFrame, settings: dict) -> gpd.GeoDataFrame:
  units = get_short_distance_unit(settings)

  if units == "ft":
    conversion_mult = 3.28084
    suffix = "_ft"
  else:
    conversion_mult = 1.0
    suffix = "_m"

  stubs = ["frontage", "depth", "dist_to_road"]
  for stub in stubs:
    for i in range(1, 5):
      col = f"{stub}_{i}"
      if col in df:
        df[col] = df[col].fillna(0.0) * conversion_mult
        df.rename(columns={col: f"{stub}{suffix}_{i}"}, inplace=True)
        print(f"renaming FROM: ({col}) TO: ({stub}{suffix}_{i})")


  df[f"osm_total_frontage{suffix}"] = (df[f"frontage{suffix}_1"].fillna(0.0) +
                              df[f"frontage{suffix}_2"].fillna(0.0) +
                              df[f"frontage{suffix}_3"].fillna(0.0) +
                              df[f"frontage{suffix}_4"].fillna(0.0))

  for road_type in ["motorway", "trunk", "primary", "secondary", "tertiary", "residential", "service", "unclassified"]:
    df[f"osm_frontage_{road_type}{suffix}"] = 0.0
    for i in range(1, 5):
      df[f"osm_frontage_{road_type}{suffix}"] += df[f"frontage{suffix}_{i}"].where(df[f"road_type_{i}"] == road_type, 0.0)

  stubs_to_prefix = [
    "frontage",
    "road_name",
    "road_type",
    "road_face",
    "depth",
    "dist_to_road",
    "road_angle"
  ]

  renames = {}
  for stub in stubs_to_prefix:
    for i in range(1, 5):
      renames[f"{stub}_{i}"] = f"osm_{stub}_{i}"

  df = df.rename(columns=renames)

  return df

def identify_parcels_with_holes(df: gpd.GeoDataFrame) -> (gpd.GeoDataFrame, gpd.GeoDataFrame):
  """
  Identify parcels with holes (interior rings) in their geometries.

  :param df: GeoDataFrame with parcel geometries.
  :type df: geopandas.GeoDataFrame
  :returns: GeoDataFrame with parcels containing interior rings.
  :rtype: geopandas.GeoDataFrame
  """
  # Identify parcels with holes
  def has_holes(geom):
    if geom.is_valid:
      if geom.geom_type == "Polygon":
        return len(geom.interiors) > 0
      elif geom.geom_type == "MultiPolygon":
        return any(len(p.interiors) > 0 for p in geom.geoms)
    return False

  parcels_with_holes = df[df.geometry.apply(has_holes)]
  # Remove duplicates:
  parcels_with_holes = parcels_with_holes.drop_duplicates(subset="key")
  return parcels_with_holes


# Private functions below:

def _enrich_sale_age_days(df: pd.DataFrame, settings: dict) -> pd.DataFrame:
  """
  Enrich the DataFrame with a 'sale_age_days' column indicating the age in days since sale.

  :param df: Input DataFrame with a "sale_date" column.
  :type df: pandas.DataFrame
  :param settings: Settings dictionary.
  :type settings: dict
  :returns: DataFrame with an added "sale_age_days" column.
  :rtype: pandas.DataFrame
  """
  val_date = get_valuation_date(settings)
  # create a new field with dtype Int64
  df["sale_age_days"] = None
  df["sale_age_days"] = df["sale_age_days"].astype("Int64")
  sale_date_as_datetime = pd.to_datetime(df["sale_date"], format="%Y-%m-%d", errors="coerce")
  df.loc[~sale_date_as_datetime.isna(), "sale_age_days"] = (val_date - sale_date_as_datetime).dt.days
  return df


def _enrich_year_built(df: pd.DataFrame, settings: dict, is_sales: bool = False):
  """
  Enrich the DataFrame with building age information based on year built.

  :param df: Input DataFrame.
  :type df: pandas.DataFrame
  :param settings: Settings dictionary.
  :type settings: dict
  :param is_sales: Flag indicating if the DataFrame is sales data.
  :type is_sales: bool, optional
  :returns: DataFrame with new age fields.
  :rtype: pandas.DataFrame
  """
  val_date = get_valuation_date(settings)
  for prefix in ["bldg", "bldg_effective"]:
    col = f"{prefix}_year_built"
    if col in df:
      new_col = f"{prefix}_age_years"
      df = _do_enrich_year_built(df, col, new_col, val_date, is_sales)
  return df


def _do_enrich_year_built(df: pd.DataFrame, col: str, new_col: str, val_date: datetime, is_sales: bool = False) -> pd.DataFrame:
  """
  Calculate building age and add it as a new column.

  :param df: Input DataFrame.
  :type df: pandas.DataFrame
  :param col: Column name for year built.
  :type col: str
  :param new_col: New column name for calculated age.
  :type new_col: str
  :param val_date: Valuation date.
  :type val_date: datetime
  :param is_sales: Flag indicating if processing sales data.
  :type is_sales: bool, optional
  :returns: DataFrame with the new age column.
  :rtype: pandas.DataFrame
  """
  if not is_sales:
    val_year = val_date.year
    df[new_col] = val_year - df[col]

    # Avoid 2000+ year old buildings whose year built is 0
    df.loc[
      df[col].isna() |
      df[col].le(0),
      new_col
    ] = 0
  else:
    df.loc[df["sale_year"].notna(), new_col] = df["sale_year"] - df[col]

    df.loc[
      df["sale_year"].isna() |
      df["sale_year"].le(0),
      new_col
    ] = 0
  return df


def _enrich_time_field(df: pd.DataFrame, prefix: str, add_year_month: bool = True, add_year_quarter: bool = True) -> pd.DataFrame:
  """
  Enrich a DataFrame with time-related fields based on a prefix.

  :param df: Input DataFrame.
  :type df: pandas.DataFrame
  :param prefix: Prefix for time fields (e.g., "sale").
  :type prefix: str
  :param add_year_month: Whether to add a "year_month" field.
  :type add_year_month: bool, optional
  :param add_year_quarter: Whether to add a "year_quarter" field.
  :type add_year_quarter: bool, optional
  :returns: DataFrame with enriched time fields.
  :rtype: pandas.DataFrame
  :raises ValueError: If required date information is missing.
  """
  if f"{prefix}_date" not in df:
    # Check if we have _year, _month, and _day:
    if f"{prefix}_year" in df and f"{prefix}_month" in df and f"{prefix}_day" in df:
      date_str_series = (
          df[f"{prefix}_year"].astype(str).str.pad(4, fillchar="0") + "-" +
          df[f"{prefix}_month"].astype(str).str.pad(2, fillchar="0") + "-" +
          df[f"{prefix}_day"].astype(str).str.pad(2, fillchar="0")
      )
      df[f"{prefix}_date"] = pd.to_datetime(date_str_series, format="%Y-%m-%d", errors="coerce")
    else:
      raise ValueError(f"The dataframe does not contain a '{prefix}_date' column.")
  df[f"{prefix}_date"] = pd.to_datetime(df[f"{prefix}_date"], format="%Y-%m-%d", errors="coerce")
  df[f"{prefix}_year"] = df[f"{prefix}_date"].dt.year
  df[f"{prefix}_month"] = df[f"{prefix}_date"].dt.month
  df[f"{prefix}_quarter"] = df[f"{prefix}_date"].dt.quarter
  if add_year_month:
    df[f"{prefix}_year_month"] = df[f"{prefix}_date"].dt.to_period("M").astype("str")
  if add_year_quarter:
    df[f"{prefix}_year_quarter"] = df[f"{prefix}_date"].dt.to_period("Q").astype("str")
  checks = ["_year", "_month", "_day", "_year_month", "_year_quarter"]
  for check in checks:
    if f"{prefix}{check}" in df:
      if f"{prefix}_date" in df:
        if check in ["_year", "_month", "_day"]:
          date_value = None
          if check == "_year":
            date_value = df[f"{prefix}_date"].dt.year.astype("Int64")
          elif check == "_month":
            date_value = df[f"{prefix}_date"].dt.month.astype("Int64")
          elif check == "_day":
            date_value = df[f"{prefix}_date"].dt.day.astype("Int64")
          if not df[f"{prefix}{check}"].astype("Int64").equals(date_value):
            n_diff = df[f"{prefix}{check}"].astype("Int64").ne(date_value).sum()
            if n_diff > 0:
              raise ValueError(f"Derived field '{prefix}{check}' does not match the date field '{prefix}_date' in {n_diff} rows.")
        elif check in ["_year_month", "_year_quarter"]:
          date_value = None
          if check == "_year_month":
            date_value = df[f"{prefix}_date"].dt.to_period("M").astype("str")
          elif check == "_year_quarter":
            date_value = df[f"{prefix}_date"].dt.to_period("Q").astype("str")
          if not df[f"{prefix}{check}"].equals(date_value):
            n_diff = df[f"{prefix}{check}"].ne(date_value).sum()
            raise ValueError(f"Derived field '{prefix}{check}' does not match the date field '{prefix}_date' in {n_diff} rows.")
  return df
def _boolify_series(series: pd.Series, na_handling: str = None):
    """
    Convert a series with potential string representations of booleans into actual booleans.
    
    :param series: Input series.
    :type series: pandas.Series
    :param na_handling: How to handle NA values. Can be "true", "false", or None.
    :type na_handling: str, optional
    :returns: Boolean series.
    :rtype: pandas.Series
    """
    # Convert to string and clean if needed
    if series.dtype in ["object", "string", "str"]:
        series = series.astype(str).str.lower().str.strip()
        series = series.replace(["true", "t", "1", "y", "yes"], 1)
        series = series.replace(["false", "f", "0", "n", "no"], 0)
        # Convert common string representations of missing values to NaN
        none_patterns = ["none", "nan", "null", "na", "n/a", "-", "unknown"]
        series = series.replace(none_patterns, pd.NA)
    
    # Handle NA values before boolean conversion
    if na_handling == "true":
        series = series.fillna(1)
    elif na_handling == "false":
        series = series.fillna(0)
    else:
        series = series.fillna(0)
    
    # Convert to non-nullable boolean
    series = series.astype(bool)
    return series


def _boolify_column_in_df(df: pd.DataFrame, field: str, na_handling: str = None):
  """
  Convert a specified column in a DataFrame to boolean.

  :param df: Input DataFrame.
  :type df: pandas.DataFrame
  :param field: Column name to convert.
  :type field: str
  :param na_handling: How to handle NA values.
  :type na_handling: str, optional
  :returns: DataFrame with the specified column converted.
  :rtype: pandas.DataFrame
  """
  series = df[field]
  
  # Determine NA handling based on settings
  if na_handling == "na_false":
    na_handling = "false"
  elif na_handling == "na_true":
    na_handling = "true"
  elif na_handling is None:
    warnings.warn(f"No NA handling specified for boolean field '{field}'. Defaulting to 'na_false'.")
    na_handling = "false"
  else:
    raise ValueError(f"Invalid na_handling value: {na_handling}. Expected 'na_true', 'na_false', or None.")
  
  series = _boolify_series(series, na_handling)
  df[field] = series
  return df


def _enrich_universe_spatial_lag(df_univ_in: pd.DataFrame, df_test: pd.DataFrame, settings: dict, verbose: bool = False) -> pd.DataFrame:

  df = df_univ_in.copy()
  df_train_univ = df[~df["key"].isin(df_test["key"].values)].copy()

  if "floor_area_ratio" not in df:
    df["floor_area_ratio"] = div_field_z_safe(df["bldg_area_finished_sqft"], df["land_area_sqft"])
  if "bedroom_density" not in df and "bldg_rooms_bed" in df:
    df["bedroom_density"] = div_field_z_safe(df["bldg_rooms_bed"], df["land_area_sqft"])

  # FAR, bedroom density, and big five:
  value_fields = ["floor_area_ratio", "bedroom_density", "bldg_age_years", "bldg_effective_age_years", "bldg_area_finished_sqft", "land_area_sqft", "bldg_quality_num", "bldg_condition_num"]

  # Build a cKDTree from df_sales coordinates

  # we TRAIN on these coordinates -- coordinates that are NOT in the test set
  coords_train = df_train_univ[['latitude', 'longitude']].values
  tree = cKDTree(coords_train)

  # we PREDICT on these coordinates -- all the coordinates in the universe
  coords_all = df[['latitude', 'longitude']].values

  for value_field in value_fields:
    if value_field not in df:
      continue

    # Choose the number of nearest neighbors to use
    k = 5  # You can adjust this number as needed

    # Query the tree: for each parcel in df_universe, find the k nearest parcels
    # distances: shape (n_universe, k); indices: corresponding indices in df_sales
    distances, indices = tree.query(coords_all, k=k)

    # Ensure that distances and indices are 2D arrays (if k==1, reshape them)
    if k == 1:
      distances = distances[:, None]
      indices = indices[:, None]

    # For each universe parcel, compute sigma as the mean distance to its k neighbors.
    sigma = distances.mean(axis=1, keepdims=True)

    # Handle zeros in sigma
    sigma[sigma == 0] = np.finfo(float).eps  # Avoid division by zero

    # Compute Gaussian kernel weights for all neighbors
    weights = np.exp(- (distances ** 2) / (2 * sigma ** 2))

    # Normalize the weights so that they sum to 1 for each parcel
    weights_norm = weights / weights.sum(axis=1, keepdims=True)

    # Get the values corresponding to the neighbor indices
    parcel_values = df[value_field].values
    neighbor_values = parcel_values[indices]  # shape (n_universe, k)

    # Compute the weighted average (spatial lag) for each parcel in the universe
    spatial_lag = (np.asarray(weights_norm) * np.asarray(neighbor_values)).sum(axis=1)

    # Add the spatial lag as a new column
    df[f"spatial_lag_{value_field}"] = spatial_lag

    median_value = df[value_field].median()
    df[f"spatial_lag_{value_field}"] = df[f"spatial_lag_{value_field}"].fillna(median_value)

  return df


def enrich_sup_spatial_lag(sup: SalesUniversePair, settings: dict, verbose: bool = False) -> SalesUniversePair:

  df_sales = sup.sales.copy()
  df_universe = sup.universe.copy()

  df_hydrated = get_hydrated_sales_from_sup(sup)
  train_keys, test_keys = get_train_test_keys(df_hydrated, settings)

  df_train = df_hydrated.loc[df_hydrated["key_sale"].isin(train_keys)].copy()
  
  sale_field = get_sale_field(settings)
  sale_field_vacant = f"{sale_field}_vacant"

  per_land_field = f"{sale_field}_land_sqft"
  per_impr_field = f"{sale_field}_impr_sqft"

  if per_land_field not in df_hydrated:
    df_hydrated[per_land_field] = div_field_z_safe(df_hydrated[sale_field], df_hydrated["land_area_sqft"])
    df_hydrated[per_land_field] = div_field_z_safe(df_hydrated[sale_field], df_hydrated["land_area_sqft"])
  if per_impr_field not in df_hydrated:
    df_hydrated[per_impr_field] = div_field_z_safe(df_hydrated[sale_field], df_hydrated["bldg_area_finished_sqft"])
    df_hydrated[per_impr_field] = div_field_z_safe(df_hydrated[sale_field], df_hydrated["bldg_area_finished_sqft"])
  if sale_field_vacant not in df_hydrated:
    df_hydrated[sale_field_vacant] = None
    df_hydrated[sale_field_vacant] = None
    df_hydrated[sale_field_vacant] = df_hydrated[sale_field].where(df_hydrated["bldg_area_finished_sqft"].le(0) & df_hydrated["land_area_sqft"].gt(0))
    df_hydrated[sale_field_vacant] = df_hydrated[sale_field].where(df_hydrated["bldg_area_finished_sqft"].le(0) & df_hydrated["land_area_sqft"].gt(0))

  value_fields = [sale_field, sale_field_vacant, per_land_field, per_impr_field]

  for value_field in value_fields:

    if value_field == sale_field:
      df_sub = df_hydrated.loc[df_hydrated["valid_sale"].eq(True)].copy()
    elif value_field == sale_field_vacant:
      df_sub = df_hydrated.loc[df_hydrated["valid_sale"].eq(True) & df_hydrated["bldg_area_finished_sqft"].le(0) & df_hydrated["land_area_sqft"].gt(0)].copy()
    elif value_field == per_land_field:
      df_sub = df_hydrated.loc[df_hydrated["valid_sale"].eq(True) & df_hydrated["bldg_area_finished_sqft"].le(0) & df_hydrated["land_area_sqft"].gt(0)].copy()
    elif value_field == per_impr_field:
      df_sub = df_hydrated.loc[df_hydrated["valid_sale"].eq(True) & df_hydrated["bldg_area_finished_sqft"].gt(0)].copy()
    else:
      raise ValueError(f"Unknown value field: {value_field}")

    if df_sub.empty:
      df_universe[f"spatial_lag_{value_field}"] = 0
      df_sales[f"spatial_lag_{value_field}"] = 0
      continue

    df_sub = df_sub[
      ~pd.isna(df_sub["latitude"]) &
      ~pd.isna(df_sub["longitude"])
    ]

    df_sub_train = df_sub.loc[df_sub["key_sale"].isin(train_keys)].copy()

    # Build a cKDTree from df_sales coordinates
    sales_coords_train = df_sub_train[['latitude', 'longitude']].values
    sales_tree = cKDTree(sales_coords_train)

    # Choose the number of nearest neighbors to use
    k = 5  # You can adjust this number as needed

    # Get the coordinates for the universe parcels
    universe_coords = df_universe[['latitude', 'longitude']].values

    # count any NA coordinates in the universe
    n_na_coords = universe_coords.shape[0] - np.count_nonzero(pd.isna(universe_coords).any(axis=1))
    print(f"Number of parcels in universe with coordinates: {n_na_coords} / {universe_coords.shape[0]}")

    # Query the tree: for each parcel in df_universe, find the k nearest sales
    # distances: shape (n_universe, k); indices: corresponding indices in df_sales
    distances, indices = sales_tree.query(universe_coords, k=k)

    # Ensure that distances and indices are 2D arrays (if k==1, reshape them)
    if k == 1:
      distances = distances[:, None]
      indices = indices[:, None]

    # For each universe parcel, compute sigma as the mean distance to its k neighbors.
    sigma = distances.mean(axis=1, keepdims=True)

    # Handle zeros in sigma
    sigma[sigma == 0] = np.finfo(float).eps  # Avoid division by zero

    # Compute Gaussian kernel weights for all neighbors
    weights = np.exp(- (distances ** 2) / (2 * sigma ** 2))

    # Normalize the weights so that they sum to 1 for each parcel
    weights_norm = weights / weights.sum(axis=1, keepdims=True)

    # Get the sales prices corresponding to the neighbor indices
    sales_prices = df_sub[value_field].values
    neighbor_prices = sales_prices[indices]  # shape (n_universe, k)

    # Compute the weighted average (spatial lag) for each parcel in the universe
    spatial_lag = (np.asarray(weights_norm) * np.asarray(neighbor_prices)).sum(axis=1)

    # Add the spatial lag as a new column
    df_universe[f"spatial_lag_{value_field}"] = spatial_lag

    median_value = df_sub[value_field].median()
    df_universe[f"spatial_lag_{value_field}"] = df_universe[f"spatial_lag_{value_field}"].fillna(median_value)

    # Add the new field to sales:
    df_sales = df_sales.merge(df_universe[["key", f"spatial_lag_{value_field}"]], on="key", how="left")

  df_test = df_sales.loc[df_sales["key_sale"].isin(test_keys)].copy()
  df_universe = _enrich_universe_spatial_lag(df_universe, df_test, settings, verbose=verbose)

  sup.set("sales", df_sales)
  sup.set("universe", df_universe)
  return sup


def _enrich_df_basic(df_in: pd.DataFrame, s_enrich_this: dict, dataframes: dict[str, pd.DataFrame], settings: dict, is_sales: bool = False, verbose: bool = False) -> pd.DataFrame:
  """
  Perform basic enrichment on a DataFrame including reference table joins, calculations,
  year built enrichment, and vacant status enrichment.

  :param df_in: Input DataFrame.
  :type df_in: pandas.DataFrame
  :param s_enrich_this: Enrichment instructions.
  :type s_enrich_this: dict
  :param dataframes: Dictionary of additional DataFrames.
  :type dataframes: dict[str, pd.DataFrame]
  :param settings: Settings dictionary.
  :type settings: dict
  :param is_sales: If True, indicates sales data.
  :type is_sales: bool, optional
  :param verbose: If True, prints progress.
  :type verbose: bool, optional
  :returns: Enriched DataFrame.
  :rtype: pandas.DataFrame
  """
  df = df_in.copy()
  s_ref = s_enrich_this.get("ref_tables", [])
  s_calc = s_enrich_this.get("calc", {})
  s_tweak = s_enrich_this.get("tweak", {})

  # reference tables:
  df = _perform_ref_tables(df, s_ref, dataframes, verbose=verbose)

  # calculations:
  df = perform_calculations(df, s_calc)

  # tweaks:
  df = perform_tweaks(df, s_tweak)

  # enrich year built:
  df = _enrich_year_built(df, settings, is_sales)

  return df


def _finesse_columns(df_in: pd.DataFrame | gpd.GeoDataFrame, suffix_left: str, suffix_right: str):
  """
  Combine columns with matching base names but different suffixes into a single column.

  :param df_in: Input DataFrame or GeoDataFrame.
  :type df_in: pandas.DataFrame or geopandas.GeoDataFrame
  :param suffix_left: Suffix of the left-hand columns.
  :type suffix_left: str
  :param suffix_right: Suffix of the right-hand columns.
  :type suffix_right: str
  :returns: DataFrame with combined columns.
  :rtype: pandas.DataFrame or geopandas.GeoDataFrame
  """
  df = df_in.copy()
  cols_to_finesse = []
  for col in df.columns.values:
    if col.endswith(suffix_left):
      base_col = col[:-len(suffix_left)]
      if base_col not in cols_to_finesse:
        cols_to_finesse.append(base_col)
  for col in cols_to_finesse:
    col_spatial = f"{col}{suffix_left}"
    col_data = f"{col}{suffix_right}"
    if col_spatial in df and col_data in df:
      df[col] = df[col_spatial].combine_first(df[col_data])
      df = df.drop(columns=[col_spatial, col_data], errors="ignore")
  return df


def _enrich_vacant(df_in: pd.DataFrame, settings:dict) -> pd.DataFrame:
  """
  Enrich the DataFrame by determining vacant properties based on finished building area.

  :param df_in: Input DataFrame.
  :type df_in: pandas.DataFrame
  :returns: DataFrame with an added 'is_vacant' column.
  :rtype: pandas.DataFrame
  """

  if "bldg_area_finished_sqft" in df_in:
    df = df_in.copy()
    df["is_vacant"] = False
    df.loc[pd.isna(df["bldg_area_finished_sqft"]), "bldg_area_finished_sqft"] = 0
    df.loc[df["bldg_area_finished_sqft"].eq(0), "is_vacant"] = True

    idx_vacant = df["is_vacant"].eq(True)

    # Remove building characteristics from anything that is vacant:
    df = simulate_removed_buildings(df, settings, idx_vacant)

  else:
    df = df_in

  return df


def _enrich_df_spatial_joins(df_in: pd.DataFrame, s_enrich_this: dict, dataframes: dict[str, pd.DataFrame], settings: dict, verbose: bool = False) -> gpd.GeoDataFrame:
  """
  Perform basic geometric enrichment on a DataFrame by adding spatial features.

  :param df_in: Input DataFrame.
  :type df_in: pandas.DataFrame
  :param s_enrich_this: Enrichment instructions.
  :type s_enrich_this: dict
  :param dataframes: Dictionary of additional DataFrames.
  :type dataframes: dict[str, pd.DataFrame]
  :param settings: Settings dictionary.
  :type settings: dict
  :param verbose: If True, prints progress.
  :type verbose: bool, optional
  :returns: GeoDataFrame with enriched spatial features.
  :rtype: geopandas.GeoDataFrame
  """

  df = df_in.copy()
  s_geom = s_enrich_this.get("geometry", [])
  gdf_out = get_cached_df(df_in, "geom/spatial_joins", "key", s_enrich_this)
  if gdf_out is not None:
    if verbose:
      print("--> found cached data...")
    return gdf_out

  gdf: gpd.GeoDataFrame

  # geometry
  gdf = _perform_spatial_joins(s_geom, dataframes, verbose=verbose)

  # Merge everything together:
  try_keys = ["key", "key2", "key3"]
  success = False
  gdf_merged: gpd.GeoDataFrame | None = None
  for key in try_keys:
    if key in gdf and key in df:
      if verbose:
        print(f"Using \"{key}\" to merge shapefiles onto df")
      n_dupes_gdf = gdf.duplicated(subset=key).sum()
      n_dupes_df = df.duplicated(subset=key).sum()
      if n_dupes_gdf > 0 or n_dupes_df > 0:
        raise ValueError(f"Found {n_dupes_gdf} duplicate keys for key \"{key}\" in the geo_parcels dataframe, and {n_dupes_df} duplicate keys in the base dataframe. Cannot perform spatial join. De-duplicate your dataframes and try again.")
      gdf_merged = gdf.merge(df, on=key, how="left", suffixes=("_spatial", "_data"))
      gdf_merged = _finesse_columns(gdf_merged, "_spatial", "_data")
      success = True

      # count the number of times "key" appears in gdf_merged.columns:
      n_key = 0
      for col in gdf_merged:
        if col == "key":
          n_key += 1

      if n_key > 1:
        print(f"A Found {n_key} columns with \"{key}\" in the name. This may be a problem.")
        print(f"Columns = {gdf_merged.columns}")

      break
  if not success:
    raise ValueError(f"Could not find a common key between geo_parcels and base dataframe. Tried keys: {try_keys}")

  write_cached_df(df_in, gdf_merged, "geom/spatial_joins", "key", s_enrich_this)

  return gdf_merged


def _enrich_df_overture(gdf_in: gpd.GeoDataFrame, s_enrich_this: dict, dataframes: dict[str, pd.DataFrame], settings: dict, verbose: bool = False) -> gpd.GeoDataFrame:
  gdf_out = get_cached_df(gdf_in, "geom/overture", "key", s_enrich_this)
  if gdf_out is not None:
    if verbose:
      print("--> found cached data...")
    return gdf_out

  gdf = gdf_in.copy()

  s_overture = s_enrich_this.get("overture", {})
  # Enrich with Overture building data if enabled
  if s_overture.get("enabled", False):

    if verbose:
      print("Enriching with Overture building data...")

    # Initialize Overture service with the correct settings path
    overture_settings = {
      "overture": s_overture  # Pass the overture settings directly
    }
    overture_service = init_service_overture(overture_settings)

    # Get bounding box from data
    bbox = gdf.to_crs("EPSG:4326").total_bounds

    # Fetch building data
    buildings = overture_service.get_buildings(bbox, use_cache=s_overture.get("cache", True), verbose=verbose)

    if not buildings.empty:
      # Calculate building footprints
      s_footprint = s_overture.get("footprint", {})
      footprint_units = s_footprint.get("units", None)
      if footprint_units is None:
        warnings.warn("`process.enrich.overture.footprint.units` not specified, defaulting to 'sqft'")
        footprint_units = "sqft"
      footprint_field = s_footprint.get("field", None)
      if footprint_field is None:
        warnings.warn("`process.enrich.overture.footprint.field` not specified, defaulting to 'bldg_area_footprint_sqft'")
        footprint_field = "bldg_area_footprint_sqft"
      gdf = overture_service.calculate_building_footprints(gdf, buildings, footprint_units, footprint_field, verbose=verbose)
    elif verbose:
      print("--> No buildings found in the area")

    write_cached_df(gdf_in, gdf, "geom/overture", "key", s_enrich_this)

  return gdf


def _enrich_spatial_inference(gdf_in: gpd.GeoDataFrame, s_enrich_this: dict, dataframes: dict[str, pd.DataFrame], settings: dict, verbose: bool = False) -> gpd.GeoDataFrame:
  gdf = gdf_in.copy()
  s_infer = s_enrich_this.get("infer", {})
  gdf = perform_spatial_inference(gdf, s_infer, "key", verbose=verbose)
  return gdf


def _enrich_df_user_distances(gdf_in: gpd.GeoDataFrame, s_enrich_this: dict, dataframes: dict[str, pd.DataFrame], settings: dict, verbose: bool = False) -> gpd.GeoDataFrame:
  print("Enrich df user distances")
  s_dist = s_enrich_this.get("distances", [])
  # Filter out OSM distances
  # These are handled directly within the open street map enrichment call
  s_dist_no_osm = [d for d in s_dist if d.get("id", "").startswith("osm_") == False]
  print(f"s_dist_no_osm: {s_dist_no_osm}")
  return _perform_distance_calculations(gdf_in, s_dist_no_osm, dataframes, get_long_distance_unit(settings), verbose=verbose, cache_key="geom/distance")


def _enrich_polar_coordinates(gdf_in: gpd.GeoDataFrame, settings: dict, verbose: bool = False) -> gpd.GeoDataFrame:
  gdf = gdf_in[["key", "geometry"]].copy()

  longitude, latitude = get_center(settings, gdf)

  crs = get_crs(gdf, "equal_area")
  gdf = gdf.to_crs(crs)

  # convert longitude, latitude, to same point space as gdf:
  point = Point(longitude, latitude)
  single_point_gdf = gpd.GeoDataFrame({'geometry': [point]}, crs=gdf_in.crs)
  single_point_gdf = single_point_gdf.to_crs(crs)

  x_center = single_point_gdf.geometry.x.iloc[0]
  y_center = single_point_gdf.geometry.y.iloc[0]

  gdf["x_diff"] = gdf.geometry.centroid.x - x_center
  gdf["y_diff"] = gdf.geometry.centroid.y - y_center

  gdf['polar_radius'] = np.sqrt(gdf['x_diff']**2 + gdf['y_diff']**2)
  gdf['polar_angle'] = np.arctan2(gdf['y_diff'], gdf['x_diff'])
  gdf['polar_angle'] = np.degrees(gdf['polar_angle'])

  gdf_result = gdf_in.merge(gdf[["key", "polar_radius", "polar_angle"]], on="key", how="left")
  return gdf_result


def _basic_geo_enrichment(gdf_in: gpd.GeoDataFrame, settings: dict, verbose: bool = False) -> gpd.GeoDataFrame:
  """
  Perform basic geometric enrichment on a GeoDataFrame by adding spatial features.

  Adds latitude, longitude, GIS area, and calculates differences between given and GIS areas.
  Also counts vertices per parcel and computes additional geometric properties.

  :param gdf: Input GeoDataFrame.
  :type gdf: geopandas.GeoDataFrame
  :param settings: Settings dictionary.
  :type settings: dict
  :param verbose: If True, prints progress messages.
  :type verbose: bool, optional
  :returns: Enriched GeoDataFrame.
  :rtype: geopandas.GeoDataFrame
  """
  t = TimingData()

  if verbose:
    print(f"Performing basic geometric enrichment...")
  gdf_out = get_cached_df(gdf_in, "geom/basic", "key")
  if gdf_out is not None:
    if verbose:
      print("--> found cached data...")

    parcels_with_no_land = gdf_out["land_area_sqft"].isna().sum()
    if parcels_with_no_land > 0:
      raise ValueError(f"Found '{parcels_with_no_land}' parcels with no land area in cached data. This should not be able to happen as they should be backfilled with GIS land area. Please check your data.")

    return gdf_out

  gdf = gdf_in.copy()

  t.start("latlon")
  gdf_latlon = gdf.to_crs(get_crs(gdf, "latlon"))
  gdf_area = gdf.to_crs(get_crs(gdf, "equal_area"))
  gdf["latitude"] = gdf_latlon.geometry.centroid.y
  gdf["longitude"] = gdf_latlon.geometry.centroid.x
  gdf["latitude_norm"] = (gdf["latitude"] - gdf["latitude"].min()) / (gdf["latitude"].max() - gdf["latitude"].min())
  gdf["longitude_norm"] = (gdf["longitude"] - gdf["longitude"].min()) / (gdf["longitude"].max() - gdf["longitude"].min())
  t.stop("latlon")
  if verbose:
    _t = t.get("latlon")
    print(f"--> added latitude/longitude...({_t:.2f}s)")
  t.start("area")

  # we converted to a metric CRS, so we are in meters right now
  area_in_meters = gdf_area.geometry.area

  gdf["land_area_gis_sqft"] = area_in_meters * 10.7639

  gdf["land_area_given_sqft"] = gdf["land_area_sqft"]
  gdf["land_area_sqft"] = gdf["land_area_sqft"].combine_first(gdf["land_area_gis_sqft"])
  gdf["land_area_gis_delta_sqft"] = gdf["land_area_gis_sqft"] - gdf["land_area_sqft"]
  gdf["land_area_gis_delta_percent"] = div_field_z_safe(gdf["land_area_gis_delta_sqft"], gdf["land_area_sqft"])
  t.stop("area")
  if verbose:
    _t = t.get("area")
    print(f"--> calculated GIS area of each parcel...({_t:.2f}s)")
  gdf = _calc_geom_stuff(gdf, verbose)
  t.start("polar")
  gdf = _enrich_polar_coordinates(gdf, settings, verbose)
  t.stop("polar")
  if verbose:
    _t = t.get("polar")
    print(f"--> calculated polar coordinates...({_t:.2f}s)")

  parcels_with_no_land = gdf["land_area_sqft"].isna().sum()
  if parcels_with_no_land > 0:
    raise ValueError(f"Found '{parcels_with_no_land}' parcels with no land area. This should not be able to happen as they should be backfilled with GIS land area. Please check your data.")

  write_cached_df(gdf_in, gdf, "geom/basic", "key")

  return gdf


def _calc_geom_stuff(gdf_in: gpd.GeoDataFrame, verbose: bool = False) -> gpd.GeoDataFrame:
  """
  Compute additional geometric properties for a GeoDataFrame, such as rectangularity and aspect ratio.

  :param gdf: Input GeoDataFrame.
  :type gdf: geopandas.GeoDataFrame
  :param verbose: If True, prints progress information.
  :type verbose: bool, optional
  :returns: GeoDataFrame with added properties.
  :rtype: geopandas.GeoDataFrame
  """

  gdf = get_cached_df(gdf_in, "geom/stuff", "key")
  if gdf is not None:
    return gdf

  t = TimingData()
  t.start("rectangularity")
  gdf = gdf_in.copy()
  min_rotated_rects = gdf.geometry.apply(lambda geom: geom.minimum_rotated_rectangle)
  min_rotated_rects_area_delta = np.abs(min_rotated_rects.area - gdf.geometry.area)
  min_rotated_rects_area_delta_percent = div_field_z_safe(min_rotated_rects_area_delta, gdf.geometry.area)
  gdf["geom_rectangularity_num"] = 1.0 - min_rotated_rects_area_delta_percent
  coords = min_rotated_rects.apply(lambda rect: np.array(rect.exterior.coords[:-1]))  # Drop duplicate last point
  t.stop("rectangularity")
  if verbose:
    _t = t.get("rectangularity")
    print(f"--> calculated parcel rectangularity...({_t:.2f}s)")
  t.start("aspect_ratio")
  edge_lengths = coords.apply(lambda pts: np.sqrt(np.sum(np.diff(pts, axis=0) ** 2, axis=1)))
  dimensions = edge_lengths.apply(lambda lengths: np.sort(lengths)[:2])
  aspect_ratios = dimensions.apply(lambda dims: dims[1] / dims[0] if dims[0] != 0 else float('inf'))
  gdf["geom_aspect_ratio"] = aspect_ratios
  t.stop("aspect_ratio")
  if verbose:
    _t = t.get("aspect_ratio")
    print(f"--> calculated parcel aspect ratios...({_t:.2f}s)")
  gdf = identify_irregular_parcels(gdf, verbose)

  write_cached_df(gdf_in, gdf, "geom/stuff", "key")
  return gdf


def _perform_spatial_joins(s_geom: list, dataframes: dict[str, pd.DataFrame], verbose: bool = False) -> gpd.GeoDataFrame:
  """
  Perform spatial joins based on a list of spatial join instructions.

  Strings in s_geom are interpreted as IDs of loaded shapefiles; dicts must contain an 'id'
  and optionally a 'predicate' (default "contains_centroid").

  :param s_geom: List of spatial join instructions.
  :type s_geom: list
  :param dataframes: Dictionary of DataFrames containing spatial data.
  :type dataframes: dict[str, pd.DataFrame]
  :param verbose: If True, prints progress messages.
  :type verbose: bool, optional
  :returns: GeoDataFrame after performing spatial joins.
  :rtype: geopandas.GeoDataFrame
  :raises ValueError: If required spatial data is missing.
  """
  if not isinstance(s_geom, list):
    s_geom = [s_geom]

  if "geo_parcels" not in dataframes:
    raise ValueError("No 'geo_parcels' dataframe found in the dataframes. This layer is required, and it must contain parcel geometry.")

  gdf_parcels: gpd.GeoDataFrame = dataframes["geo_parcels"]
  gdf_merged = gdf_parcels.copy()

  if verbose:
    print(f"Performing spatial joins...")

  for geom in s_geom:
    if isinstance(geom, str):
      entry = {"id": str(geom), "predicate": "contains_centroid"}
    elif isinstance(geom, dict):
      entry = geom
    else:
      raise ValueError(f"Invalid geometry entry: {geom}")
    _id = entry.get("id")
    predicate = entry.get("predicate", "contains_centroid")
    if _id is None:
      raise ValueError("No 'id' found in geometry entry.")
    if verbose:
      if predicate != "contains_centroid":
        print(f"--> {_id} @ {predicate}")
      else:
        print(f"--> {_id}")
    gdf = dataframes[_id]
    fields_to_tag = entry.get("fields", None)
    if fields_to_tag is None:
      fields_to_tag = [field for field in gdf.columns if field != "geometry"]
    else:
      for field in fields_to_tag:
        if field not in gdf:
          raise ValueError(f"Field to tag '{field}' not found in geometry dataframe '{_id}'.")
    gdf_merged = _perform_spatial_join(gdf_merged, gdf, predicate, fields_to_tag)

    n_keys = 0
    for col in gdf_merged.columns:
      if col == "key":
        n_keys += 1
    if n_keys > 1:
      print(f"Found {n_keys} columns with \"key\" in the name. This may be a problem.")
      print(f"Columns = {gdf_merged.columns}")

  gdf_no_geometry = gdf_merged[gdf_merged["geometry"].isna()]
  if len(gdf_no_geometry) > 0:
    warnings.warn(f"Found {len(gdf_no_geometry)} parcels with no geometry. These parcels will be excluded from the analysis. You can find them in out/errors/")
    os.makedirs("out/errors", exist_ok=True)
    gdf_no_geometry.to_parquet("out/errors/parcels_no_geometry.parquet")
    gdf_no_geometry.to_csv("out/errors/parcels_no_geometry.csv", index=False)
    gdf_no_geom_keys = gdf_no_geometry["key"].values
    with open("out/errors/parcels_no_geometry_keys.txt", "w") as f:
      for key in gdf_no_geom_keys:
        f.write(f"{key}\n")
    gdf_merged = gdf_merged.dropna(subset=["geometry"])

  return gdf_merged


def _perform_spatial_join_contains_centroid(gdf: gpd.GeoDataFrame, gdf_overlay: gpd.GeoDataFrame):
  """
  Perform a spatial join where the centroid of geometries in gdf is within gdf_overlay.

  :param gdf: Base GeoDataFrame.
  :type gdf: geopandas.GeoDataFrame
  :param gdf_overlay: Overlay GeoDataFrame.
  :type gdf_overlay: geopandas.GeoDataFrame
  :returns: GeoDataFrame after spatial join.
  :rtype: geopandas.GeoDataFrame
  """
  # Compute centroids of each parcel
  gdf["geometry_centroid"] = gdf.geometry.centroid

  # Use within predicate for spatial join
  gdf = gpd.sjoin(
    gdf.set_geometry("geometry_centroid"),
    gdf_overlay,
    how="left",
    predicate="within"
  )
  # remove extra columns like "index_right":
  gdf = gdf.drop(columns=["index_right"], errors="ignore")
  return gdf


def _perform_spatial_join(gdf_in: gpd.GeoDataFrame, gdf_overlay: gpd.GeoDataFrame, predicate: str, fields_to_tag: list[str]):
  """
  Perform a spatial join between two GeoDataFrames using the specified predicate.

  :param gdf_in: Base GeoDataFrame.
  :type gdf_in: geopandas.GeoDataFrame
  :param gdf_overlay: Overlay GeoDataFrame.
  :type gdf_overlay: geopandas.GeoDataFrame
  :param predicate: Spatial predicate to use (e.g., "contains_centroid").
  :type predicate: str
  :param fields_to_tag: List of fields to merge from the overlay.
  :type fields_to_tag: list[str]
  :returns: GeoDataFrame after performing the spatial join.
  :rtype: geopandas.GeoDataFrame
  :raises ValueError: If an invalid predicate is provided.
  """
  gdf = gdf_in.copy()
  gdf_overlay = gdf_overlay.to_crs(gdf.crs)
  if "__overlay_id__" in gdf_overlay:
    raise ValueError("The overlay GeoDataFrame already contains a '__overlay_id__' column. This column is used internally by the spatial join function, and must not be present in the overlay GeoDataFrame.")
  gdf_overlay["__overlay_id__"] = range(len(gdf_overlay))
  # TODO: add more predicates as needed
  if predicate == "contains_centroid":
    gdf = _perform_spatial_join_contains_centroid(gdf, gdf_overlay)
  else:
    raise ValueError(f"Invalid spatial join predicate: {predicate}")
  gdf = gdf.drop(columns=fields_to_tag, errors="ignore")
  gdf = gdf.merge(gdf_overlay[["__overlay_id__"] + fields_to_tag], on="__overlay_id__", how="left")
  gdf.set_geometry("geometry", inplace=True)
  gdf = gdf.drop(columns=["geometry_centroid", "__overlay_id__"], errors="ignore")
  return gdf



def _do_perform_distance_calculations(df_in: gpd.GeoDataFrame, gdf_in: gpd.GeoDataFrame, _id: str, max_distance: float = None, unit: str = "km") -> pd.DataFrame:
    """
    Perform a divide-by-zero-safe nearest neighbor spatial join to calculate distances.

    :param df_in: Base GeoDataFrame.
    :type df_in: geopandas.GeoDataFrame
    :param gdf_in: Overlay GeoDataFrame.
    :type gdf_in: geopandas.GeoDataFrame
    :param _id: Identifier used for naming the distance column.
    :type _id: str
    :param max_distance: Maximum distance to consider (in specified unit)
    :type max_distance: float, optional
    :param unit: Unit for distance conversion (default "km").
    :type unit: str, optional
    :returns: DataFrame with added distance and within_distance columns.
    :rtype: pandas.DataFrame
    :raises ValueError: If an unsupported unit is specified.
    """
    unit_factors = {"m": 1, "km": 0.001, "mile": 0.000621371, "ft": 3.28084}
    if unit not in unit_factors:
        raise ValueError(f"Unsupported unit '{unit}'")
    crs = get_crs(df_in, "equal_distance")

    # check for duplicate keys:
    if df_in.duplicated(subset="key").sum() > 0:
      # caching won't work if there's duplicate keys, and there shouldn't be any duplicate keys here anyways
      raise ValueError(f"Duplicate keys found before distance calculation for '{_id}.' This should not happen.")

    # construct a unique cache signature
    signature = {
      "crs": crs.name,
      "_id": _id,
      "max_distance": max_distance,
      "unit": unit,
      "df_in_len": len(df_in),
      "gdf_in_len": len(gdf_in),
      "df_cols": sorted(df_in.columns.tolist()),
      "gdf_cols": sorted(gdf_in.columns.tolist())
    }

    # check if we already have this distance calculation
    df_out = get_cached_df(df_in, f"osm/do_distance_{_id}", "key", signature)
    if df_out is not None:
      return df_out

    df_projected = df_in.to_crs(crs).copy()
    gdf_projected = gdf_in.to_crs(crs).copy()
    
    # Initialize dictionary to store new columns
    new_columns = {
        f"within_{_id}": pd.Series(False, index=df_projected.index),
        f"dist_to_{_id}": pd.Series(np.nan, index=df_projected.index)
    }
    
    if max_distance is not None:
        # Create buffer around features we're measuring distance to
        gdf_buffer = gdf_projected.copy()
        gdf_buffer.geometry = gdf_buffer.geometry.buffer(max_distance / unit_factors[unit])
        
        # Find parcels that intersect with the buffer
        parcels_within = gpd.sjoin(
            df_projected, 
            gdf_buffer, 
            how="inner", 
            predicate="intersects"
        )
        
        # Clean up any index_right column from the spatial join
        parcels_within = parcels_within.drop(columns=["index_right"], errors="ignore")
        
        # Only calculate distances for parcels within buffer
        if len(parcels_within) > 0:
            nearest = gpd.sjoin_nearest(
                parcels_within,
                gdf_projected,
                how="left",
                distance_col=f"dist_to_{_id}"
            )
            
            # Clean up any index_right column from the spatial join
            nearest = nearest.drop(columns=["index_right"], errors="ignore")
            
            # Keep only the columns we need
            nearest = nearest[["key", f"dist_to_{_id}"]]
            
            nearest[f"dist_to_{_id}"] *= unit_factors[unit]
            
            # Mark these parcels as within distance
            new_columns[f"within_{_id}"] = pd.Series(False, index=df_projected.index)
            new_columns[f"within_{_id}"].loc[df_projected["key"].isin(parcels_within["key"])] = True
            
            # Handle duplicates in nearest
            if nearest.duplicated(subset="key").sum() > 0:
                nearest = nearest.sort_values(by=["key", f"dist_to_{_id}"], ascending=[True, True])
                nearest = nearest.drop_duplicates(subset="key")
            
            # Add distance column
            distances_series = pd.Series(nearest.set_index("key")[f"dist_to_{_id}"])
            new_columns[f"dist_to_{_id}"] = distances_series.reindex(df_projected["key"]).values
            
    else:
        # If no max_distance specified, calculate for all parcels
        nearest = gpd.sjoin_nearest(
            df_projected,
            gdf_projected,
            how="left",
            distance_col=f"dist_to_{_id}"
        )
        
        # Clean up any index_right column from the spatial join
        nearest = nearest.drop(columns=["index_right"], errors="ignore")
        
        # Keep only the columns we need
        nearest = nearest[["key", f"dist_to_{_id}"]]
        
        nearest[f"dist_to_{_id}"] *= unit_factors[unit]
        
        # Handle duplicates in nearest
        if nearest.duplicated(subset="key").sum() > 0:
            nearest = nearest.sort_values(by=["key", f"dist_to_{_id}"], ascending=[True, True])
            nearest = nearest.drop_duplicates(subset="key")
        
        # All parcels considered "within distance" when no max_distance specified
        new_columns[f"within_{_id}"] = pd.Series(True, index=df_projected.index)
        
        # Add distance column
        distances_series = pd.Series(nearest.set_index("key")[f"dist_to_{_id}"])
        new_columns[f"dist_to_{_id}"] = distances_series.reindex(df_projected["key"]).values
    
    # Create new DataFrame with all new columns
    new_df = pd.DataFrame(new_columns, index=df_projected.index)
    
    # Combine original DataFrame with new columns using concat
    df_out = pd.concat([df_in, new_df], axis=1)

    # Figure out what the net change was and cache that
    new_columns = [col for col in new_df.columns if col not in df_in.columns]
    if len(new_columns) > 0:
      df_net_change = df_out[["key"] + new_columns].copy()

      # check for duplicate keys:
      if df_net_change.duplicated(subset="key").sum() > 0:
        raise ValueError(f"Duplicate keys found after distance calculation for '{_id}.' This should not happen.")

      # # save to cache:
      # write_cache(f"osm/distance_{_id}", df_net_change, signature, "df")

    write_cached_df(df_in, df_out, f"osm/do_distance_{_id}", "key", signature)

    return df_out


def _do_perform_distance_calculations_osm(df_in: gpd.GeoDataFrame, gdf_in: gpd.GeoDataFrame, _id: str, max_distance: float = None, unit: str = "km") -> pd.DataFrame:
    """
    Perform a divide-by-zero-safe nearest neighbor spatial join to calculate distances.

    :param df_in: Base GeoDataFrame.
    :type df_in: geopandas.GeoDataFrame
    :param gdf_in: Overlay GeoDataFrame.
    :type gdf_in: geopandas.GeoDataFrame
    :param _id: Identifier used for naming the distance column.
    :type _id: str
    :param max_distance: Maximum distance to consider (in specified unit)
    :type max_distance: float, optional
    :param unit: Unit for distance conversion (default "km").
    :type unit: str, optional
    :returns: DataFrame with added distance and within_distance columns.
    :rtype: pandas.DataFrame
    :raises ValueError: If an unsupported unit is specified.
    """
    unit_factors = {"m": 1, "km": 0.001, "mile": 0.000621371, "ft": 3.28084}
    if unit not in unit_factors:
        raise ValueError(f"Unsupported unit '{unit}'")
    
    # Get appropriate CRS for distance calculations
    crs = get_crs(df_in, "equal_distance")
    print(f"Calculation CRS: {crs}")

    # Check for duplicate keys
    if df_in.duplicated(subset="key").sum() > 0:
        raise ValueError(f"Duplicate keys found before distance calculation for '{_id}.' This should not happen.")

    # Construct cache signature
    signature = {
        "crs": crs.name,
        "_id": _id,
        "max_distance": max_distance,
        "unit": unit,
        "df_in_len": len(df_in),
        "gdf_in_len": len(gdf_in),
        "df_cols": sorted(df_in.columns.tolist()),
        "gdf_cols": sorted(gdf_in.columns.tolist()),
        "gdf_hash": hash(gdf_in.geometry.to_wkb().sum()),
    }

    # Check cache
    df_out = get_cached_df(df_in, f"osm/do_distance_{_id}", "key", signature)
    if df_out is not None:
        return df_out

    # Project geometries
    df_projected = df_in.to_crs(crs).copy()
    gdf_projected = gdf_in.to_crs(crs).copy()
    
    # Calculate distances for all parcels first
    nearest = gpd.sjoin_nearest(
        df_projected,
        gdf_projected,
        how="left",
        distance_col="distance"
    )
    
    # Handle duplicates by keeping shortest distance
    if nearest.duplicated(subset="key").sum() > 0:
        nearest = nearest.sort_values("distance").drop_duplicates("key")
    
    # Create distance series (distances are in meters at this point)
    distance_series = pd.Series(nearest["distance"].values, index=nearest.index)
    
    # Initialize within flag
    within_series = pd.Series(False, index=df_projected.index)
    
    if max_distance is not None:
        # Convert max_distance to meters (since our distances are in meters)
        max_distance_m = max_distance / unit_factors[unit]
        
        # Mark parcels within max_distance
        within_series[distance_series <= max_distance_m] = True
        
        # Set distances beyond max_distance to max_distance + 1 (in the target unit)
        distance_series[distance_series > max_distance_m] = (max_distance + 1) / unit_factors[unit]
        
        # Convert all distances to target unit
        distance_series = distance_series * unit_factors[unit]
    else:
        # If no max_distance, all parcels are considered "within"
        within_series[:] = True
        # Convert distances to target unit
        distance_series = distance_series * unit_factors[unit]
    
    # Create output DataFrame with new columns
    new_df = pd.DataFrame({
        f"dist_to_{_id}": distance_series,
        f"within_{_id}": within_series
    }, index=df_projected.index)
    
    # Combine with original DataFrame
    df_out = pd.concat([df_in, new_df], axis=1)
    
    # Cache results
    write_cached_df(df_in, df_out, f"osm/do_distance_{_id}", "key", signature)
    
    return df_out


def _perform_distance_calculations(
    df_in: gpd.GeoDataFrame,
    s_dist: list,
    dataframes: dict[str, pd.DataFrame],
    unit: str = "km",
    verbose: bool = False,
    cache_key: str = "geom/distance"
) -> gpd.GeoDataFrame:
    """
    Perform distance calculations based on enrichment instructions.

    :param df_in: Base GeoDataFrame.
    :type df_in: geopandas.GeoDataFrame
    :param s_dist: Distance calculation instructions.
    :type s_dist: list
    :param dataframes: Dictionary of additional DataFrames.
    :type dataframes: dict[str, pd.DataFrame]
    :param unit: Unit for distance conversion (default "km").
    :type unit: str, optional
    :param verbose: If True, prints progress information.
    :type verbose: bool, optional
    :returns: GeoDataFrame with calculated distance fields.
    :rtype: geopandas.GeoDataFrame
    :raises ValueError: If a distance entry is invalid.
    """
    df = df_in.copy()
    if verbose:
      print(f"Performing distance calculations {cache_key}...")

    # Collect all distance calculations to apply at once
    all_distance_dfs = []

    # check for duplicate keys:
    if df_in.duplicated(subset="key").sum() > 0:
      # caching won't work if there's duplicate keys, and there shouldn't be any duplicate keys here anyways
      raise ValueError(f"Duplicate keys found before distance calculation. This should not happen.")

    signature = {
      "unit": unit,
      "crs": df_in.crs.name,
      "df_in_len": len(df_in),
      "df_cols": sorted(df_in.columns.tolist()),
      "s_dist": s_dist,
    }

    gdf_out = get_cached_df(df_in, cache_key, "key", signature)
    if gdf_out is not None:
      if verbose:
        print("--> found cached data...")
      return gdf_out

    for entry in s_dist:
        if isinstance(entry, str):
            entry = {"id": str(entry)}
        elif not isinstance(entry, dict):
            raise ValueError(f"Invalid distance entry: {entry}")
            
        _id = entry.get("id")

        source = entry.get("source", _id)

        max_distance = entry.get("max_distance")  # Get max_distance from settings
        entry_unit = entry.get("unit", unit)  # Allow overriding unit per feature
        
        if _id is None:
            raise ValueError("No 'id' found in distance entry.")
        if source not in dataframes:
            if verbose:
                print(f"--> Skipping {_id} - not found in dataframes (likely disabled in settings)")
            continue

        gdf = dataframes[source]
        field = entry.get("field", None)
        
        if verbose:
            print(f"--> {_id}")
            if max_distance is not None:
                print(f"    max_distance: {max_distance} {entry_unit}")

        if field is None:
          if verbose:
              print(f"--> {_id} field is None")

          # Calculate distances for this feature
          distance_df = _do_perform_distance_calculations(df, gdf, _id, max_distance, entry_unit)

          # Extract only the new columns
          new_cols = [col for col in distance_df.columns if col not in df.columns]

          all_distance_dfs.append(distance_df[new_cols])
          if verbose:
              print(f"--> {_id} done")
        else:
          if verbose:
              print(f"--> {_id} field is {field}")
          uniques = gdf[field].unique()
          for unique in uniques:
            if pd.isna(unique):
                continue
            gdf_subset = gdf[gdf[field].eq(unique)]
            # Calculate distances for this subset
            distance_df = _do_perform_distance_calculations(df, gdf_subset, f"{_id}_{unique}", max_distance, entry_unit)
            # Extract only the new columns
            new_cols = [col for col in distance_df.columns if col not in df.columns]

            all_distance_dfs.append(distance_df[new_cols])
          if verbose:
            print(f"--> {_id} done")

    # Apply all distance calculations at once
    if len(all_distance_dfs):
      # Combine all distance DataFrames
      combined_distances = pd.concat(all_distance_dfs, axis=1)
      # Combine with original DataFrame
      df = pd.concat([df, combined_distances], axis=1)

    new_cols = [col for col in df.columns if col not in df_in.columns]
    df_net_change = df[["key"]+new_cols].copy()
    # check for duplicate keys:

    if df_net_change.duplicated(subset="key").sum() > 0:
      raise ValueError(f"Duplicate keys found after distance calculation. This should not happen.")

    # save to cache:
    write_cached_df(df_in, df, cache_key, "key", signature)

    return df


def _perform_ref_tables(df_in: pd.DataFrame | gpd.GeoDataFrame, s_ref: list | dict, dataframes: dict[str, pd.DataFrame], verbose: bool = False) -> pd.DataFrame | gpd.GeoDataFrame:
  """
  Perform reference table joins to enrich the input DataFrame.

  :param df_in: Input DataFrame or GeoDataFrame.
  :type df_in: pandas.DataFrame or geopandas.GeoDataFrame
  :param s_ref: Reference table instructions (list or dict).
  :type s_ref: list or dict
  :param dataframes: Dictionary of reference DataFrames.
  :type dataframes: dict[str, pd.DataFrame]
  :param verbose: If True, prints progress information.
  :type verbose: bool, optional
  :returns: Enriched DataFrame after reference table joins.
  :rtype: pandas.DataFrame or geopandas.GeoDataFrame
  :raises ValueError: If required keys or fields are missing.
  """
  df = df_in.copy()
  if not isinstance(s_ref, list):
    s_ref = [s_ref]

  if verbose:
    print(f"Performing reference table joins...")

  for ref in s_ref:
    _id = ref.get("id", None)
    key_ref_table = ref.get("key_ref_table", None)
    key_target = ref.get("key_target", None)
    add_fields = ref.get("add_fields", None)
    if verbose:
      print(f"--> {_id}")
    if _id is None:
      raise ValueError("No 'id' found in ref table.")
    if key_ref_table is None:
      raise ValueError("No 'key_ref_table' found in ref table.")
    if key_target is None:
      raise ValueError("No 'key_target' found in ref table.")
    if add_fields is None:
      raise ValueError("No 'add_fields' found in ref table.")
    if not isinstance(add_fields, list):
      raise ValueError("The 'add_fields' field must be a list of strings.")
    if len(add_fields) == 0:
      raise ValueError("The 'add_fields' field must contain at least one string.")
    if _id not in dataframes:
      raise ValueError(f"Ref table '{_id}' not found in dataframes.")
    df_ref = dataframes[_id]
    if key_ref_table not in df_ref:
      raise ValueError(f"Key field '{key_ref_table}' not found in ref table '{_id}'.")
    if key_target not in df:
      print(f"Target field '{key_target}' not found in base dataframe")
      print(f"base df columns = {df.columns.values}")
      raise ValueError(f"Target field '{key_target}' not found in base dataframe")
    for field in add_fields:
      if field not in df_ref:
        raise ValueError(f"Field '{field}' not found in ref table '{_id}'.")
      if field in df_in:
        raise ValueError(f"Field '{field}' already exists in base dataframe.")
    df_ref = df_ref[[key_ref_table] + add_fields]
    if key_ref_table == key_target:
      df = df.merge(df_ref, on=key_target, how="left")
    else:
      df = df.merge(df_ref, left_on=key_target, right_on=key_ref_table, how="left")
      df = df.drop(columns=[key_ref_table])
  return df


def _get_calc_cols(settings: dict, exclude_loaded_fields: bool = False) -> list[str]:
  """
  Retrieve a list of calculated columns based on settings.

  :param settings: Settings dictionary.
  :type settings: dict
  :returns: List of column names used in calculations.
  :rtype: list[str]
  """
  s_load = settings.get("data", {}).get("load", {})
  cols_found = []
  cols_base = []
  for key in s_load:
    entry = s_load[key]
    cols = _do_get_calc_cols(entry)
    cols_found += cols
    if exclude_loaded_fields:
      entry_load = entry.get("load", {})
      for load_key in entry_load:
        cols_base.append(load_key)

  cols_found = list(set(cols_found)-set(cols_base))
  return cols_found


def _do_get_calc_cols(df_entry: dict) -> list[str]:
  """
  Extract column names referenced in a calculation dictionary.

  :param df_entry: DataFrame entry from settings.
  :type df_entry: dict
  :returns: List of column names referenced in calculations.
  :rtype: list[str]
  """
  e_calc = df_entry.get("calc", {})
  fields_in_calc = _crawl_calc_dict_for_fields(e_calc)
  return fields_in_calc


def _load_dataframe(entry: dict, settings: dict, verbose: bool = False, fields_cat: list = None, fields_bool: list = None, fields_num: list = None) -> pd.DataFrame | None:
  """
  Load a DataFrame from a file based on instructions and perform calculations and type adjustments.

  :param entry: Dictionary with file loading instructions.
  :type entry: dict
  :param settings: Settings dictionary.
  :type settings: dict
  :param verbose: If True, prints progress information.
  :type verbose: bool, optional
  :param fields_cat: List of categorical fields.
  :type fields_cat: list, optional
  :param fields_bool: List of boolean fields.
  :type fields_bool: list, optional
  :param fields_num: List of numeric fields.
  :type fields_num: list, optional
  :returns: Loaded and processed DataFrame, or None if filename is empty.
  :rtype: pandas.DataFrame or None
  :raises ValueError: If an unsupported file extension is encountered.
  """
  filename = entry.get("filename", "")
  if filename == "":
    return None
  filename = f"in/{filename}"
  ext = str(filename).split(".")[-1]

  column_names = _snoop_column_names(filename)

  e_load = entry.get("load", {})

  # Get all calc and tweak operations in order they appear
  operation_order = []
  for key in entry:
    if "calc" in key or "tweak" in key:  # Match any key containing calc or tweak
      op_type = "calc" if "calc" in key else "tweak"
      operation_order.append({"type": op_type, "operations": entry[key]})

  if verbose:
    print(f"Loading \"{filename}\"...")

  rename_map = {}
  dtype_map = {}
  extra_map = {}
  cols_to_load = []

  for rename_key in e_load:
    original = e_load[rename_key]
    original_key = None
    if isinstance(original, list):
      if len(original) > 0:
        original_key = original[0]
        cols_to_load += [original_key]
        rename_map[original_key] = rename_key
      if len(original) > 1:
        dtype_map[original_key] = original[1]
        if original[1] == "datetime":
          dtype_map[original_key] = "str"
      if len(original) > 2:
        extra_map[rename_key] = original[2]
    elif isinstance(original, str):
      cols_to_load += [original]
      rename_map[original] = rename_key

  # Only include fields from calcs that exist in the source data
  fields_in_calc = []
  for operation in operation_order:
    if operation["type"] == "calc":
      fields_in_calc.extend(_crawl_calc_dict_for_fields(operation["operations"]))
  fields_in_calc = [f for f in fields_in_calc if f in column_names]
  cols_to_load += fields_in_calc
  cols_to_load = list(set(cols_to_load))

  is_geometry = False
  if "geometry" in column_names and "geometry" not in cols_to_load:
    cols_to_load.append("geometry")
    is_geometry = True

  if ext == "parquet":
    try:
      df = gpd.read_parquet(filename, columns=cols_to_load)
    except ValueError:
      df = pd.read_parquet(filename, columns=cols_to_load)

    # Enforce user's dtypes
    for col in df.columns:
      if col in dtype_map:
        target_dtype = dtype_map[col]
        if target_dtype == "bool" or target_dtype == "boolean":
          rename_key = rename_map.get(col, col)
          if rename_key in extra_map:
            # if the user has specified a na_handling, we will manually boolify the column
            na_handling = extra_map[rename_key]
            df = _boolify_column_in_df(df, col, na_handling)
          else:
            # otherwise, we use the exact dtype they specified with a warning and default to casting NA to false
            warnings.warn(f"Column '{col}' is being converted to boolean, but you didn't specify na_handling. All ambiguous values/NA's will be cast to false.")
            df[col] = df[col].astype(target_dtype)
            df = _boolify_column_in_df(df, col, "na_false")
        else:
          df[col] = df[col].astype(dtype_map[col])

  elif ext == "csv":
    df = pd.read_csv(filename, usecols=cols_to_load, dtype=dtype_map)
  else:
    raise ValueError(f"Unsupported file extension: {ext}")

  # Rename columns
  df = df.rename(columns=rename_map)

  # Perform operations in order they appear in settings
  for operation in operation_order:
    op_type = operation["type"]
    if op_type == "calc":
      df = perform_calculations(df, operation["operations"], rename_map)
    elif op_type == "tweak":
      df = perform_tweaks(df, operation["operations"], rename_map)

  if fields_cat is None:
    fields_cat = get_fields_categorical(settings, include_boolean=False)
  if fields_bool is None:
    fields_bool = get_fields_boolean(settings)
  if fields_num is None:
    fields_num = get_fields_numeric(settings, include_boolean=False)

  for col in df.columns:
    if col in fields_cat:
      df[col] = df[col].astype("string")
    elif col in fields_bool or df[col].dtype == "boolean":
      na_handling = None
      if col in extra_map:
        na_handling = extra_map[col]
      df = _boolify_column_in_df(df, col, na_handling)
    elif col in fields_num:
      df[col] = df[col].astype("Float64")

  date_fields = get_fields_date(settings, df)
  time_format_map = {}
  for xkey in extra_map:
    if xkey in date_fields:
      time_format_map[xkey] = extra_map[xkey]
  for dkey in date_fields:
    if dkey not in time_format_map:
      example_value = df[~df[dkey].isna()][dkey].iloc[0]
      raise ValueError(f"Date field '{dkey}' does not have a time format specified. Example value from {dkey}: \"{example_value}\"")
  df = enrich_time(df, time_format_map, settings)

  dupes = entry.get("dupes", None)
  dupes_was_none = dupes is None
  if dupes is None:
    if is_geometry:
      dupes = "auto"
    else:
      dupes = {}
  if dupes == "auto":
    if is_geometry:
      cols = [col for col in df.columns.values if col != "geometry"]
      col = cols[0]
      dupes = {"subset": [col], "sort_by": [col, "asc"], "drop": True}
      if dupes_was_none:
        warnings.warn(f"'dupes' not found for geo df '{filename}', defaulting to \"{col}\" as de-dedupe key. Set 'dupes:\"auto\" to remove this warning.'")
    else:
      keys = ["key", "key2", "key3"]
      for key in keys:
        if key in df:
          dupes = {"subset": [key], "sort_by": [key, "asc"], "drop": True}
          break

  df = _handle_duplicated_rows(df, dupes)

  if is_geometry:
    gdf: gpd.GeoDataFrame = gpd.GeoDataFrame(df, geometry="geometry")
    gdf = clean_geometry(gdf, ensure_polygon=True)
    df = gdf

  drop = entry.get("drop", [])
  if len(drop) > 0:
    df = df.drop(columns=drop, errors="ignore")

  return df


def _snoop_column_names(filename: str) -> list[str]:
  """
  Retrieve column names from a file without loading full data.

  :param filename: Path to the file.
  :type filename: str
  :returns: List of column names.
  :rtype: list[str]
  :raises ValueError: If file extension is unsupported.
  """
  ext = str(filename).split(".")[-1]
  if ext == "parquet":
    parquet_file = pq.ParquetFile(filename)
    return parquet_file.schema.names
  elif ext == "csv":
    return pd.read_csv(filename, nrows=0).columns.tolist()
  raise ValueError(f"Unsupported file extension: \"{ext}\"")


def _handle_duplicated_rows(df_in: pd.DataFrame, dupes: str|dict, verbose: bool = False) -> pd.DataFrame:
  """
  Handle duplicated rows in a DataFrame based on specified rules.

  :param df_in: Input DataFrame.
  :type df_in: pandas.DataFrame
  :param dupes: Dictionary specifying duplicate handling instructions.
  :type dupes: dict
  :param verbose: If True, prints information.
  :type verbose: bool, optional
  :returns: DataFrame with duplicates handled.
  :rtype: pandas.DataFrame
  """
  if dupes == "allow":
    return df_in
  subset = dupes.get("subset", "key")
  if not isinstance(subset, list):
    subset = [subset]
  for key in subset:
    if key not in df_in:
      return df_in
  do_drop = dupes.get("drop", True)
  agg : dict | None = dupes.get("agg", None)
  num_dupes = df_in.duplicated(subset=subset).sum()
  orig_len = len(df_in)
  if num_dupes > 0:
    if agg is not None:
      df_agg : pd.DataFrame | None = None
      for agg_entry in agg:
        field = agg_entry.get("field")
        op = agg_entry.get("op")
        alias = agg_entry.get("alias", f"{field}_{op}")
        if field not in df_in:
          raise ValueError(f"Field '{field}' not found in DataFrame.")
        df_result = df_in.groupby(subset).agg({field: op}).reset_index().rename(columns={field: alias})
        if df_agg is None:
          df_agg = df_result
        else:
          df_agg = df_agg.merge(df_result, on=subset, how="outer")
      return df_agg
    else:
      sort_by = dupes.get("sort_by", ["key", "asc"])
      if not isinstance(sort_by, list):
        raise ValueError("sort_by must be a list of string pairs of the form [<field_name>, <asc|desc>]")
      if len(sort_by) == 2:
        if isinstance(sort_by[0], str) and isinstance(sort_by[1], str):
          sort_by = [sort_by]
      else:
        for entry in sort_by:
          if not isinstance(entry, list):
            raise ValueError(f"sort_by must be a list of string pairs, but found a non-list entry: {entry}")
          elif len(entry) != 2:
            raise ValueError(f"sort_by entry has {len(entry)} members: {entry}")
          elif not isinstance(entry[0], str) or not isinstance(entry[1], str):
            raise ValueError(f"sort_by entry has non-string members: {entry}")
      df = df_in.copy()
      bys = [x[0] for x in sort_by]
      ascendings = [x[1] == "asc" for x in sort_by]
      df = df.sort_values(by=bys, ascending=ascendings)
      if do_drop:
        if do_drop == "all":
          df = df.drop_duplicates(subset=subset, keep=False)
        else:
          df = df.drop_duplicates(subset=subset, keep="first")
        final_len = len(df)
        if verbose:
          print(f"Dropped {orig_len - final_len} duplicate rows based on '{subset}'")
      return df.reset_index(drop=True)
  return df_in


def _merge_dict_of_dfs(dataframes: dict[str, pd.DataFrame], merge_list: list, settings: dict, required_key="key") -> pd.DataFrame:
  """
  Merge multiple DataFrames according to merge instructions.

  :param dataframes: Dictionary mapping keys to DataFrames.
  :type dataframes: dict[str, pd.DataFrame]
  :param merge_list: List of merge instructions.
  :type merge_list: list
  :param settings: Settings dictionary.
  :type settings: dict
  :returns: Merged DataFrame.
  :rtype: pandas.DataFrame
  :raises ValueError: If required keys are missing.
  """
  merges = []
  s_reconcile = settings.get("data", {}).get("process", {}).get("reconcile", {})

  # Generate instructions for merging, but don't merge just yet
  for entry in merge_list:
    df_id = None
    how = "left"
    on = required_key
    left_on = None
    right_on = None

    payload = {}

    if isinstance(entry, str):
      if entry not in dataframes:
        raise ValueError(f"Merge key '{entry}' not found in dataframes.")
      df_id = entry
    elif isinstance(entry, dict):
      df_id = entry.get("id", None)
      how = entry.get("how", how)
      on = entry.get("on", on)
      left_on = entry.get("left_on", left_on)
      right_on = entry.get("right_on", right_on)
      for key in entry:
        if key not in ["id", "df", "how", "on", "left_on", "right_on"]:
          payload[key] = entry[key]
    if df_id is None:
      raise ValueError("Merge entry must be either a string or a dictionary with an 'id' key.")
    if df_id not in dataframes:
      raise ValueError(f"Merge key '{df_id}' not found in dataframes.")

    payload["id"] = df_id
    payload["df"] = dataframes[df_id]
    payload["how"] = how
    payload["on"] = on
    payload["left_on"] = left_on
    payload["right_on"] = right_on

    merges.append(payload)

  df_merged: pd.DataFrame | None = None
  all_cols = []
  conflicts = {}
  all_suffixes = []

  # Generate suffixes and note conflicts, which we'll resolve further down
  for merge in merges:
    df_id = merge["id"]
    df = merge["df"]
    on = merge["on"]
    how = merge["how"]
    left_on = merge["left_on"]
    right_on = merge["right_on"]
    merge_keys = []
    if on is not None:
      merge_keys = [on] if not isinstance(on, list) else on
    if right_on is not None:
      merge_keys = right_on if isinstance(right_on, list) else [right_on]
    if how == "lat_long":
      merge_keys = ["latitude", "longitude"]

    suffixes = {}
    for col in df.columns.values:
      if col in merge_keys:
        continue
      if col not in all_cols:
        all_cols.append(col)
      else:
        suffixed = f"{col}_{merge['id']}"
        suffixes[col] = suffixed
        if col not in conflicts:
          conflicts[col] = []
        conflicts[col].append(suffixed)
        all_suffixes.append(suffixed)
    df = df.rename(columns=suffixes)
    merge["df"] = df

  # Perform the actual merges
  for merge in merges:
    _id = merge["id"]
    df = merge.get("df", None)
    how = merge.get("how", "left")
    on = merge.get("on", required_key)
    left_on = merge.get("left_on", None)
    right_on = merge.get("right_on", None)
    dupes = merge.get("dupes", None)

    if df_merged is None:
      df_merged = df
    elif how == "append":
      df_merged = pd.concat([df_merged, df], ignore_index=True)
    elif how == "lat_long":
      if not (isinstance(df_merged, gpd.GeoDataFrame) and "geometry" in df_merged):
        raise ValueError("Cannot perform lat_long merge against a non-geodataframe. Make sure there is a geodataframe earlier in the merge chain.")
      if "latitude" not in df.columns and "longitude" not in df.columns:
        raise ValueError("Neither 'latitude' nor 'longitude' fields found in dataframe being merged with 'lat_long'")
      if "latitude" not in df.columns:
        raise ValueError("No 'latitude' field found in dataframe being merged with 'lat_long'")
      if "longitude" not in df.columns:
        raise ValueError("No 'longitude' field found in dataframe being merged with 'lat_long'")
      # use geolocation to get the right keys
      parcel_id_field = on if on is not None else "key"
      df_with_key = geolocate_point_to_polygon(df_merged, df, lat_field="latitude", lon_field="longitude", parcel_id_field=parcel_id_field)

      # de-duplicate
      dupe_rows = df_with_key[df_with_key.duplicated(subset=[parcel_id_field], keep=False)]
      if len(dupe_rows) > 0:
        if dupes is None:
          raise ValueError(f"Found {len(dupe_rows)} duplicates in geolocation merge '{_id}' on field '{parcel_id_field}'. But, you have no 'dupes' policy to deal with them. If you're okay with duplicates (such as in a sales dataset), set dupes='allow' in the merge instructions.")
        df_with_key = _handle_duplicated_rows(df_with_key, dupes, verbose=True)

      # merge the dataframes the conventional way
      df_merged = pd.merge(df_merged, df_with_key, how="left", on=parcel_id_field, suffixes=("", f"_{_id}"))
    else:
      if left_on is not None and right_on is not None:
        # Verify that both columns exist before attempting merge
        if isinstance(left_on, list):
          for col in left_on:
            if col not in df_merged.columns:
              raise ValueError(f"Left merge column '{col}' not found in left dataframe. Available columns: {df_merged.columns.tolist()}")
        else:
          if left_on not in df_merged.columns:
            raise ValueError(f"Left merge column '{left_on}' not found in left dataframe. Available columns: {df_merged.columns.tolist()}")
            
        if isinstance(right_on, list):
          for col in right_on:
            if col not in df.columns:
              raise ValueError(f"Right merge column '{col}' not found in right dataframe. Available columns: {df.columns.tolist()}")
        else:
          if right_on not in df.columns:
            raise ValueError(f"Right merge column '{right_on}' not found in right dataframe. Available columns: {df.columns.tolist()}")
            
        df_merged = pd.merge(df_merged, df, how=how, left_on=left_on, right_on=right_on, suffixes=("", f"_{_id}"))
      else:
        if on not in df_merged.columns:
          raise ValueError(f"Merge column '{on}' not found in left dataframe. Available columns: {df_merged.columns.tolist()}")
        if on not in df.columns:
          raise ValueError(f"Merge column '{on}' not found in right dataframe. Available columns: {df.columns.tolist()}")
        df_merged = pd.merge(df_merged, df, how=how, on=on, suffixes=("", f"_{_id}"))

    # General case de-duplication
    if on in df_merged:
      dupe_rows = df_merged[df_merged.duplicated(subset=[on], keep=False)]
      if len(dupe_rows) > 0:
        if dupes is None:
          raise ValueError(f"Found {len(dupe_rows)} duplicates in geolocation merge id='{_id}' how='{how}' on='{on}'. But, you have no 'dupes' policy to deal with them. If you're okay with duplicates (such as in a sales dataset), set dupes='allow' in the merge instructions.")
        df_merged = _handle_duplicated_rows(df_merged, dupes, verbose=True)

  # Reconcile conflicts
  for base_field in s_reconcile:
    df_ids = s_reconcile[base_field]
    if base_field not in all_cols:
      raise ValueError(f"Reconciliation field '{base_field}' not found in any of the dataframes.")
    child_fields = [f"{base_field}_{df_id}" for df_id in df_ids]
    if base_field in conflicts:
      old_child_fields = conflicts[base_field]
      old_child_fields = [field for field in old_child_fields if field not in child_fields]
      child_fields = child_fields + old_child_fields
    conflicts[base_field] = child_fields
  for base_field in conflicts:
    if base_field not in df_merged:
      warnings.warn(f"Reconciliation field '{base_field}' not found in merged dataframe.")
      continue
    child_fields = conflicts[base_field]
    if len(child_fields) > 1:
      #TODO: remove this when this becomes default pandas behavior
      old_value = pd.get_option('future.no_silent_downcasting')
      pd.set_option('future.no_silent_downcasting', True)

      df_merged[base_field] = df_merged[base_field].fillna(df_merged[child_fields[0]])
      for i in range(1, len(child_fields)):
        df_merged[base_field] = df_merged[base_field].fillna(df_merged[child_fields[i]])
      df_merged = df_merged.drop(columns=child_fields)

      #TODO: remove this when this becomes default pandas behavior
      pd.set_option('future.no_silent_downcasting', old_value)

  # Remove columns used as INGREDIENTS in calculations, but which the user never intends to load directly
  calc_cols = _get_calc_cols(settings, exclude_loaded_fields=True)
  for col in df_merged.columns.values:
    if col in calc_cols:
      df_merged = df_merged.drop(columns=[col])

  # Final checks
  if required_key is not None and required_key not in df_merged:
    raise ValueError(f"No '{required_key}' field found in merged dataframe. This field is required.")
  len_old = len(df_merged)
  df_merged = df_merged.dropna(subset=[required_key])
  len_new = len(df_merged)
  if len_new < len_old:
    warnings.warn(f"Dropped {len_old - len_new} rows due to missing primary key.")

  all_suffixes = [col for col in all_suffixes if col in df_merged]
  df_merged = df_merged.drop(columns=all_suffixes)

  # ensure a clean index:
  df_merged = df_merged.reset_index(drop=True)

  fields_bool = get_fields_boolean(settings)
  fields_num = get_fields_numeric(settings, include_boolean=False)
  fields_cat = get_fields_categorical(settings, include_boolean=False)

  # enforce types post-merge:
  for col in df_merged.columns:
    if col in fields_bool:
      df_merged = _boolify_column_in_df(df_merged, col, "na_false")
    elif col in fields_num:
      df_merged[col] = df_merged[col].astype("Float64")
    elif col in fields_cat:
      if "date" not in col:
        df_merged[col] = df_merged[col].astype("string")

  return df_merged


def _write_canonical_splits(sup: SalesUniversePair, settings: dict):
  """
  Write canonical split keys for sales data to disk.

  :param sup: SalesUniversePair containing sales and universe DataFrames.
  :type sup: SalesUniversePair
  :param settings: Settings dictionary.
  :type settings: dict
  :returns: None
  """
  df_sales_in = sup.sales
  df_univ = sup.universe
  df_sales = get_sales(df_sales_in, settings, df_univ=df_univ)
  model_groups = get_model_group_ids(settings, df_sales)
  instructions = settings.get("modeling", {}).get("instructions", {})
  test_train_frac = instructions.get("test_train_frac", 0.8)
  random_seed = instructions.get("random_seed", 1337)
  for model_group in model_groups:
    _do_write_canonical_split(model_group, df_sales, settings, test_train_frac, random_seed)


def _perform_canonical_split(model_group: str, df_sales_in: pd.DataFrame, settings: dict, test_train_fraction: float = 0.8, random_seed: int = 1337):
  """
  Perform a canonical split of the sales DataFrame for a given model group into test and training sets.

  :param model_group: Model group identifier.
  :type model_group: str
  :param df_sales_in: Input sales DataFrame.
  :type df_sales_in: pandas.DataFrame
  :param settings: Settings dictionary.
  :type settings: dict
  :param test_train_fraction: Fraction of data to use for training (default is 0.8).
  :type test_train_fraction: float, optional
  :param random_seed: Random seed for reproducibility (default is 1337).
  :type random_seed: int, optional
  :returns: Tuple of (test DataFrame, training DataFrame).
  :rtype: tuple(pandas.DataFrame, pandas.DataFrame)
  """
  df = df_sales_in[df_sales_in["model_group"].eq(model_group)].copy()
  df_v = get_vacant_sales(df, settings)
  df_i = df.drop(df_v.index)
  np.random.seed(random_seed)
  df_v_train = df_v.sample(frac=test_train_fraction)
  df_v_test = df_v.drop(df_v_train.index)
  df_i_train = df_i.sample(frac=test_train_fraction)
  df_i_test = df_i.drop(df_i_train.index)
  df_test = pd.concat([df_v_test, df_i_test]).reset_index(drop=True)
  df_train = pd.concat([df_v_train, df_i_train]).reset_index(drop=True)
  return df_test, df_train


def _detect_outliers_lightgbm(df: pd.DataFrame, train_keys: np.ndarray, sale_field: str, outlier_config: dict) -> tuple[np.ndarray, np.ndarray]:
  """
  Detect outliers in training data using LightGBM model and return filtered keys.

  :param df: Full sales DataFrame
  :type df: pd.DataFrame
  :param train_keys: Array of training sale keys
  :type train_keys: np.ndarray
  :param sale_field: Name of the sale price field
  :type sale_field: str
  :param outlier_config: Configuration dictionary for outlier detection
  :type outlier_config: dict
  :returns: Tuple of (clean training keys, outlier keys)
  :rtype: tuple[np.ndarray, np.ndarray]
  """
  # Get training data subset
  df_train = df[df["key_sale"].isin(train_keys)].copy()
  
  # For simplicity, use all numeric columns for training except the target
  numeric_cols = df_train.select_dtypes(include=[np.number]).columns.tolist()
  if sale_field in numeric_cols:
    numeric_cols.remove(sale_field)
  
  # Handle object-typed boolean columns
  for col in numeric_cols[:]:
    if col in df_train.columns and df_train[col].dtype == 'object' and set(df_train[col].unique()).issubset({True, False, None}):
      df_train[col] = df_train[col].astype(float)
    elif col in df_train.columns and df_train[col].dtype not in ['int64', 'float64', 'int32', 'float32', 'bool']:
      numeric_cols.remove(col)
  
  # Prepare data for model
  X_train = df_train[numeric_cols].copy()
  y_train = df_train[sale_field].copy()
  
  # Enhanced model parameters
  params = {
    'objective': 'regression',
    'metric': ['rmse', 'mae'],  # Track multiple metrics
    'num_leaves': 63,  # Increased from 31
    'learning_rate': 0.01,  # Decreased for better generalization
    'feature_fraction': 0.8,
    'bagging_fraction': 0.7,
    'bagging_freq': 5,
    'min_child_samples': 20,  # Prevent overfitting on small leaf nodes
    'max_depth': 12,  # Control tree depth
    'reg_alpha': 0.1,  # L1 regularization
    'reg_lambda': 0.1,  # L2 regularization
    'n_jobs': -1,  # Use all CPU cores
    'verbose': -1
  }
  
  # Feature engineering
  # Add interaction features for numeric columns
  for i in range(len(numeric_cols)):
    for j in range(i + 1, len(numeric_cols)):
      col1, col2 = numeric_cols[i], numeric_cols[j]
      interaction_name = f'interaction_{col1}_{col2}'
      X_train[interaction_name] = X_train[col1] * X_train[col2]
  
  # Add polynomial features for important numeric columns
  important_cols = ['land_area_sqft', 'bldg_area_finished_sqft']
  for col in numeric_cols:
    if col in important_cols:  # Add more columns as needed
      X_train[f'{col}_squared'] = X_train[col] ** 2
  
  # Create dataset with feature names
  feature_names = X_train.columns.tolist()
  dtrain = lgb.Dataset(X_train, y_train, feature_name=feature_names)
  
  # Train model with fixed number of rounds
  num_boost_round = 500  # Fixed number of rounds instead of CV
  gbm = lgb.train(
    params,
    dtrain,
    num_boost_round=num_boost_round
  )
  
  # Get feature importance
  importance = pd.DataFrame({
    'feature': feature_names,
    'importance': gbm.feature_importance('gain')
  }).sort_values('importance', ascending=False)
  
 
  # Predict and calculate residuals using more robust model
  predictions = gbm.predict(X_train)
  residuals = np.abs(y_train - predictions)
  
  # Calculate IQR of the residuals
  q1 = np.percentile(residuals, 25)
  q3 = np.percentile(residuals, 75)
  iqr = q3 - q1
  
  # Get outlier multiplier from settings
  iqr_multiplier = outlier_config.get('iqr_multiplier', 1.5)
  
  # Define outlier threshold
  threshold = q3 + (iqr_multiplier * iqr)
  
  # Identify outliers
  is_outlier = residuals > threshold
  
  # Get keys for normal and outlier data
  clean_keys = df_train.loc[~is_outlier, "key_sale"].values
  outlier_keys = df_train.loc[is_outlier, "key_sale"].values
  
  # Save outlier details if any found
  if len(outlier_keys) > 0:
    outpath = f"out/models/{df_train['model_group'].iloc[0]}/_data"
    os.makedirs(outpath, exist_ok=True)
    
    # Save full outlier records
    df_train[is_outlier].to_csv(f"{outpath}/outlier_keys.csv", index=False)
    
    # Save outlier summary
    with open(f"{outpath}/outlier_summary.txt", "w") as f:
      f.write(f"Model Group: {df_train['model_group'].iloc[0]}\n")
      f.write(f"Initial training data count: {len(df_train)}\n")
      f.write(f"Final training data count: {len(clean_keys)}\n")
      f.write(f"Number of outliers removed: {len(outlier_keys)}\n")
      f.write(f"Percentage of outliers: {len(outlier_keys)/len(df_train)*100:.2f}%\n")
      
      # Add outlier detection settings
      if outlier_config:
        f.write("\nOutlier Detection Settings:\n")
        for key, value in outlier_config.items():
          f.write(f"  {key}: {value}\n")
  
  return clean_keys, outlier_keys


def _do_write_canonical_split(model_group: str, df_sales_in: pd.DataFrame, settings: dict, test_train_fraction: float = 0.8, random_seed: int = 1337):
  """
  Write the canonical split keys (train and test) for a given model group to disk.
  Also performs outlier detection on training data if enabled in settings.

  :param model_group: Model group identifier.
  :type model_group: str
  :param df_sales_in: Input sales DataFrame.
  :type df_sales_in: pandas.DataFrame
  :param settings: Settings dictionary.
  :type settings: dict
  :param test_train_fraction: Fraction of data for training (default is 0.8).
  :type test_train_fraction: float, optional
  :param random_seed: Random seed for reproducibility (default is 1337).
  :type random_seed: int, optional
  :returns: None
  """
  # Get initial split
  df_test, df_train = _perform_canonical_split(model_group, df_sales_in, settings, test_train_fraction, random_seed)
  
  # Get initial keys
  train_keys = df_train["key_sale"].values
  test_keys = df_test["key_sale"].values

  # Check if outlier detection is enabled
  outlier_config = settings.get("modeling", {}).get("instructions", {}).get("outlier_detection", {})
  if outlier_config.get("enabled", False):
    try:
      # Get sale field name
      sale_field = get_sale_field(settings, df_train)
      
      # Perform outlier detection and get updated training keys
      train_keys, outlier_keys = _detect_outliers_lightgbm(df_train, train_keys, sale_field, outlier_config)
      
      # Print outlier detection results
      if len(outlier_keys) > 0:
        pct_outliers = (len(outlier_keys) / len(df_train)) * 100
        print(f"[DataSplit] Removed {len(outlier_keys)} outliers ({pct_outliers:.2f}%) from training data for model group '{model_group}'.")
      else:
        print(f"[DataSplit] No outliers detected in training data for model group '{model_group}'.")

    except Exception as e:
      print(f"Error during outlier detection: {str(e)}")
      import traceback
      traceback.print_exc()

  # Create output directory and save keys
  outpath = f"out/models/{model_group}/_data"
  os.makedirs(outpath, exist_ok=True)
  pd.DataFrame({"key_sale": train_keys}).to_csv(f"{outpath}/train_keys.csv", index=False)
  pd.DataFrame({"key_sale": test_keys}).to_csv(f"{outpath}/test_keys.csv", index=False)



def get_train_test_keys(df_in: pd.DataFrame, settings: dict):

  model_group_ids = get_model_group_ids(settings, df_in)

  # an empty mask the same size as the input DataFrame
  mask_train = pd.Series(np.zeros(len(df_in), dtype=bool), index=df_in.index)
  mask_test = pd.Series(np.zeros(len(df_in), dtype=bool), index=df_in.index)

  for model_group in model_group_ids:
    # Read the split keys for the model group
    test_keys, train_keys = _read_split_keys(model_group)

    # Filter the DataFrame based on the keys
    mask_test  |= df_in["key_sale"].isin(test_keys)
    mask_train |= df_in["key_sale"].isin(train_keys)

  keys_test = df_in.loc[mask_test, "key_sale"].values
  keys_train = df_in.loc[mask_train, "key_sale"].values

  return keys_train, keys_test


def get_train_test_masks(df_in: pd.DataFrame):

  model_group_ids = get_model_group_ids(settings, df_in)

  # an empty mask the same size as the input DataFrame
  mask_train = pd.Series(np.zeros(len(df_in), dtype=bool), index=df_in.index)
  mask_test = pd.Series(np.zeros(len(df_in), dtype=bool), index=df_in.index)

  for model_group in model_group_ids:
    # Read the split keys for the model group
    test_keys, train_keys = _read_split_keys(model_group)

    # Filter the DataFrame based on the keys
    mask_test  |= df_in["key_sale"].isin(test_keys)
    mask_train |= df_in["key_sale"].isin(train_keys)

  return mask_train, mask_test


def _read_split_keys(model_group: str):
  """
  Read the train and test split keys for a model group from disk.

  :param model_group: Model group identifier.
  :type model_group: str
  :returns: Tuple of (test keys, train keys) as numpy arrays.
  :rtype: tuple(numpy.ndarray, numpy.ndarray)
  :raises ValueError: If split key files are not found.
  """
  path = f"out/models/{model_group}/_data"
  train_path = f"{path}/train_keys.csv"
  test_path = f"{path}/test_keys.csv"
  if not os.path.exists(train_path) or not os.path.exists(test_path):
    raise ValueError("No split keys found.")
  train_keys = pd.read_csv(train_path)["key_sale"].astype(str).values
  test_keys = pd.read_csv(test_path)["key_sale"].astype(str).values
  return test_keys, train_keys


def _tag_model_groups_sup(sup: SalesUniversePair, settings: dict, verbose: bool = False):
  """
  Tag model groups for both sales and universe DataFrames based on settings.

  Hydrates sales data and assigns model groups to parcels and sales by applying filters from settings.
  Also prints summary statistics if verbose is True.

  :param sup: SalesUniversePair containing sales and universe DataFrames.
  :type sup: SalesUniversePair
  :param settings: Settings dictionary.
  :type settings: dict
  :param verbose: If True, prints detailed progress information.
  :type verbose: bool, optional
  :returns: Updated SalesUniversePair with model group tags.
  :rtype: SalesUniversePair
  """
  df_sales = sup["sales"].copy()
  df_univ = sup["universe"].copy()
  df_sales_hydrated = get_hydrated_sales_from_sup(sup)
  mg = settings.get("modeling", {}).get("model_groups", {})

  print(f"Len univ before = {len(df_univ)}")
  print(f"Len sales before = {len(df_sales)} after = {len(df_sales_hydrated)}")
  print(f"Overall")
  print(f"--> {len(df_univ):,} parcels")
  print(f"--> {len(df_sales):,} sales")

  df_univ["model_group"] = None
  df_sales_hydrated["model_group"] = None

  for mg_id in mg:
    # only apply model groups to parcels that don't already have one
    idx_no_model_group = df_univ["model_group"].isnull()
    entry = mg[mg_id]
    _filter = entry.get("filter", [])

    if len(_filter) == 0:
      raise ValueError("No 'filter' entry found for model group '{mg_id}'. Check your spelling!")

    univ_index = resolve_filter(df_univ, _filter)
    df_univ.loc[idx_no_model_group & univ_index, "model_group"] = mg_id

    idx_no_model_group = df_sales_hydrated["model_group"].isnull()
    sales_index = resolve_filter(df_sales_hydrated, _filter)
    df_sales_hydrated.loc[idx_no_model_group & sales_index, "model_group"] = mg_id

  os.makedirs("out/look", exist_ok=True)

  if not isinstance(df_univ, gpd.GeoDataFrame):
    df_univ = gpd.GeoDataFrame(df_univ, geometry="geometry")
  df_univ.to_parquet("out/look/tag-univ-0.parquet")

  if not isinstance(df_univ, gpd.GeoDataFrame):
    df_univ = gpd.GeoDataFrame(df_univ, geometry="geometry")
  df_univ.to_parquet("out/look/tag-univ-0.parquet", engine="pyarrow")
  old_model_group = df_univ[["key", "model_group"]]

  for mg_id in mg:
    entry = mg[mg_id]
    print(f"Assigning model group {mg_id}...")
    common_area = entry.get("common_area", False)
    print("common_area --> ", common_area)
    if not common_area:
      continue
    print(f"Assigning common areas for model group {mg_id}...")
    common_area_filters: list | None = None
    if isinstance(common_area, list):
      common_area_filters = common_area
    print(f"common area filters = {common_area_filters}")
    df_univ = _assign_modal_model_group_to_common_area(df_univ, mg_id, common_area_filters)

  df_univ.to_parquet("out/look/tag-univ-1.parquet", engine="pyarrow")
  index_changed = ~old_model_group["model_group"].eq(df_univ["model_group"])
  rows_changed = df_univ[index_changed]
  print(f" --> {len(rows_changed)} parcels had their model group changed.")

  # TODO: fix this
  # Update sales for any rows that changed due to common area assignment
  # df_sales = combine_dfs(df_sales, rows_changed, df2_stomps=True, index="key")

  for mg_id in mg:
    entry = mg[mg_id]
    name = entry.get("name", mg_id)
    _filter = entry.get("filter", [])
    univ_index = resolve_filter(df_univ, _filter)
    sales_index = resolve_filter(df_sales_hydrated, _filter)
    if verbose:
      valid_sales_index = sales_index & df_sales_hydrated["valid_sale"].eq(True)
      improved_sales_index = sales_index & valid_sales_index & ~df_sales_hydrated["vacant_sale"].eq(True)
      vacant_sales_index = sales_index & valid_sales_index & df_sales_hydrated["vacant_sale"].eq(True)
      print(f"{name}")
      print(f"--> {univ_index.sum():,} parcels")
      print(f"--> {valid_sales_index.sum():,} sales")
      print(f"----> {improved_sales_index.sum():,} improved sales")
      print(f"----> {vacant_sales_index.sum():,} vacant sales")
  df_univ.loc[df_univ["model_group"].isna(), "model_group"] = "UNKNOWN"
  sup.set("universe", df_univ)
  sup.set("sales", df_sales)
  return sup


def _assign_modal_model_group_to_common_area(df_univ_in: gpd.GeoDataFrame, model_group_id: str, common_area_filters: list | None = None) -> gpd.GeoDataFrame:
  """
  Assign the modal model_group of parcels inside an enveloping "COMMON AREA" parcel to that parcel.

  Parameters:
      df_univ_in (gpd.GeoDataFrame): GeoDataFrame containing all parcels.
      model_group_id (str): Target model group identifier.
      common_area_filters (list, optional): Filters to further select common area parcels.

  Returns:
      gpd.GeoDataFrame: Modified GeoDataFrame with updated model_group for COMMON AREA parcels.
  """
  df_univ = df_univ_in.copy()

  # Ensure geometry column is set
  if df_univ.geometry.name is None:
    raise ValueError("GeoDataFrame must have a geometry column.")

  # Reduce df_univ to ONLY those parcels that have holes in them:
  df = identify_parcels_with_holes(df_univ)

  print(f" {len(df)} parcels with holes found.")
  df.to_parquet("out/look/common_area-0-holes.parquet", engine="pyarrow")
  df["has_holes"] = True

  if common_area_filters is not None:
    df_extra = select_filter(df_univ, common_area_filters).copy()
    df_extra["is_common_area"] = True
    print(f" {len(df_extra)} extra parcels found.")
    df = pd.concat([df, df_extra], ignore_index=True)
    # drop duplicate keys:
    df = df.drop_duplicates(subset="key")

  print(f" {len(df)} potential COMMON AREA parcels found.")
  df.to_parquet("out/look/common_area-1-common_area.parquet", engine="pyarrow")

  print(f"Assigning modal model_group to {len(df)}/{len(df_univ_in)} potential parcels...")

  df["modal_tagged"] = None

  # Iterate over COMMON AREA parcels
  for idx, row in df.iterrows():
    # Get the envelope of the COMMON AREA parcel
    common_area_geom = row.geometry
    common_area_gs = gpd.GeoSeries([common_area_geom], crs=df.crs)
    common_area_envelope_geom = common_area_geom.envelope
    common_area_envelope_gs = gpd.GeoSeries([common_area_envelope_geom], crs=df.crs)

    geom = common_area_geom.buffer(0)
    if geom.geom_type == "Polygon":
      outer_polygon = Polygon(geom.exterior)
    elif geom.geom_type == "MultiPolygon":
      outer_polygons = [Polygon(poly.exterior) for poly in geom.geoms]
      outer_polygon = unary_union(outer_polygons)
    else:
      raise ValueError("Geometry must be a Polygon or MultiPolygon")
    #outer_polygon_gs = gpd.GeoSeries([outer_polygon], crs=df.crs)

    # Find parcels wholly inside the COMMON AREA envelope
    inside_parcels = df_univ_in[df_univ_in.geometry.within(common_area_envelope_geom)].copy()

    # buffer 0 on inside parcel geometry
    inside_parcels["geometry"] = inside_parcels["geometry"].apply(lambda g: g.buffer(0))

    count1 = len(inside_parcels)

    # Exclude the COMMON AREA parcel itself (if it is in df_univ)
    inside_parcels = inside_parcels[~inside_parcels.geometry.apply(lambda g: g.equals(common_area_geom))]
    count2 = len(inside_parcels)

    # Optionally use a tiny negative buffer to avoid boundary issues

    # Exclude parcels that are not wholly inside the COMMON AREA parcel (not just the envelope bounding box):
    if isinstance(outer_polygon, np.ndarray):
      if outer_polygon.size == 1:
        outer_polygon = outer_polygon[0]
      else:
        # If there are multiple elements, combine them into one geometry
        outer_polygon = unary_union(list(outer_polygon))
      print("outer_polygon type:", type(outer_polygon))
    inside_parcels = inside_parcels[inside_parcels.geometry.centroid.within(outer_polygon)]
    count3 = len(inside_parcels)

    print(f" {idx} --> {count1} parcels inside the envelope, {count2} after excluding the COMMON AREA, {count3} after excluding those not wholly inside the COMMON AREA")

    # If it's empty, continue:
    if inside_parcels.empty:
      continue

    # Check that at least one of the inside_parcels matches the target model_group_id, otherwise continue:
    if not inside_parcels["model_group"].eq(model_group_id).any():
      continue

    # Determine the modal model_group value
    modal_model_group = inside_parcels["model_group"].value_counts().index[0]
    if modal_model_group is not None and modal_model_group != "":
      print(f" {idx} --> modal model group = {modal_model_group} for {len(inside_parcels)} inside parcels")
      # Apply the modal model_group to the COMMON AREA parcel
      df.at[idx, "model_group"] = modal_model_group
      df.at[idx, "modal_tagged"] = True
    else:
      print(f" {idx} --> XXX modal model group is {modal_model_group} for {len(inside_parcels)} inside parcels")

  df.to_parquet("out/look/common_area-2-tagged.parquet", engine="pyarrow")
  df_return = df_univ_in.copy()
  # Update and return df_univ
  df_return = combine_dfs(df_return, df[["key", "model_group"]], df2_stomps=True, index="key")
  df_return.to_parquet("out/look/common_area-3-return.parquet", engine="pyarrow")
  return df_return

def clean_series(series: pd.Series) -> pd.Series:
    """
    Clean a pandas Series by converting to lowercase, replacing spaces with underscores,
    and removing special characters.
    
    Args:
        series (pd.Series): Input series to clean
        
    Returns:
        pd.Series: Cleaned series
    """
    # Convert to string if not already
    series = series.astype(str)
    
    # Convert to lowercase
    series = series.str.lower()
    
    # Replace spaces and special characters with underscores
    series = series.str.replace(r'[^a-z0-9]', '_', regex=True)
    
    # Replace multiple underscores with single underscore
    series = series.str.replace(r'_+', '_', regex=True)
    
    # Remove leading/trailing underscores
    series = series.str.strip('_')
    
    return series<|MERGE_RESOLUTION|>--- conflicted
+++ resolved
@@ -1017,22 +1017,9 @@
     }
   }
 
-<<<<<<< HEAD
-  # check if in/osm/streets.parquet exists:
-  # if so, read it and return
-  if os.path.exists("in/osm/streets.parquet"):
-    df_streets = pd.read_parquet("in/osm/streets.parquet")
-    if "key" in df_streets:
-      df_out = df_in.copy()
-      df_out = df_out.merge(df_streets, on="key", how="left")
-      if verbose:
-        print(f"--> found streets in in/osm/streets.parquet, loading from disk!")
-      return df_out
-=======
   df_out = get_cached_df(df_in, "osm/streets", "key", only_signature=signature)
   if df_out is not None:
     return df_out
->>>>>>> 20f519ed
 
   # ---- setup parcels ----
 
