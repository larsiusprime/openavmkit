{
 "cells": [
  {
   "cell_type": "markdown",
   "id": "ce053d77-e779-410c-b7ee-0abf0d457344",
   "metadata": {},
   "source": [
    "# Assemble\n",
    "\n",
    "This notebook loads and assembles all your basic data sources, including tabulor and geospatial data.\n",
    "\n",
    "The final output is two dataframes:\n",
    "\n",
    "- UNIVERSE\n",
    "- SALES\n",
    "\n",
    "The SALES dataframe represents transactions or parcels; these are ownership transfers with prices, dates, and metadata.  \n",
    "The UNIVERSE dataframe represents the parcels themselves (land and buildings, and their associated characteristics).\n",
    "\n",
    "These will be packaged together in a handy data structure called a `SalesUniversePair`, or `sup` for short. `openavmkit` provides many handy functions that carefully perform operations on `sup`s without mixing up their fields.\n",
    "\n",
    "The key thing to understand is that the **Assemble** notebook outputs a `sup` that represents *factual assertions* about the world. In later notebooks, we will have to add assumptions, opinions, and educated guesses, but we first will establish the firmest facts we can in this notebook.\n",
    "\n",
    "You can think of the two dataframes in the `sup` as answering the following questions:\n",
    "\n",
    "- UNIVERSE:\n",
    "  - Where is each parcel located in space, and what is its shape?\n",
    "  - What are the *current* characteristics of each parcel?\n",
    "    - Which parcels have buildings and which are vacant lots?\n",
    "    - How big is each parcel?\n",
    "    - What is the age/size/quality/condition/etc of each building?\n",
    "- SALES:\n",
    "  - Which parcels have sold?\n",
    "  - What prices did they sell for?\n",
    "  - What dates did they sell on?\n",
    "  - Which sales were valid?\n",
    "  - What characteristics were different *at the time of sale* from how the parcel is now?\n",
    "\n"
   ]
  },
  {
   "cell_type": "code",
   "execution_count": null,
   "id": "initial_id",
   "metadata": {},
   "outputs": [],
   "source": [
    "# Change these as desired\n",
    "\n",
    "# The slug of the locality you are currently working on\n",
    "locality = \"us-nc-guilford\"\n",
<<<<<<< HEAD
    "\n",
    "# Which cloud service to look for data in (only used for a new locality, ignored otherwise)\n",
    "bootstrap_cloud = \"azure\"\n",
=======
>>>>>>> 8f1a4655
    "\n",
    "# Whether to print out a lot of stuff (can help with debugging) or stay mostly quiet\n",
    "verbose = True\n",
    "\n",
    "# Clear previous state for this notebook and start fresh\n",
    "clear_checkpoints = True"
   ]
  },
  {
   "cell_type": "markdown",
   "id": "7b11d468-1d7d-43eb-81ed-a983c5fb78b7",
   "metadata": {},
   "source": [
    "# 1. Basic setup"
   ]
  },
  {
   "cell_type": "code",
   "execution_count": null,
   "id": "f1414e0d-5738-4713-8b1d-e6d66930b286",
   "metadata": {},
   "outputs": [],
   "source": [
    "import init_notebooks\n",
    "init_notebooks.setup_environment()"
   ]
  },
  {
   "cell_type": "code",
   "execution_count": null,
   "id": "e670e4a6-4e2e-4d78-95bd-978a2bd12d98",
   "metadata": {},
   "outputs": [],
   "source": [
    "# import OpenAVMkit:\n",
    "from openavmkit.pipeline import ( \n",
    "    init_notebook,\n",
    "    from_checkpoint,\n",
    "    delete_checkpoints,\n",
    "    examine_df,\n",
    "    examine_df_in_ridiculous_detail,\n",
    "    examine_sup,\n",
    "    examine_sup_in_ridiculous_detail,\n",
    "    cloud_sync,\n",
    "    load_settings,\n",
    "    load_dataframes,\n",
    "    process_dataframes,\n",
    "    process_sales,\n",
    "    enrich_sup_streets,\n",
    "    tag_model_groups_sup,\n",
    "    write_notebook_output_sup\n",
    ")"
   ]
  },
  {
   "cell_type": "code",
   "execution_count": null,
   "id": "9c38b672-1f29-4e9f-b32c-671810b1c721",
   "metadata": {},
   "outputs": [],
   "source": [
    "init_notebook(locality)"
   ]
  },
  {
   "cell_type": "code",
   "execution_count": null,
   "id": "1c05828b-a5bf-420f-8dfc-e1fe86f3afcc",
   "metadata": {},
   "outputs": [],
   "source": [
    "if clear_checkpoints:\n",
    "    delete_checkpoints(\"1-assemble\")"
   ]
  },
  {
   "cell_type": "markdown",
   "id": "e9b2b771-08a9-4512-9fa8-4dd2119c213c",
   "metadata": {},
   "source": [
    "# 2. Sync with Cloud\n",
    "- If you have configured cloud storage, syncs with your remote storage\n",
    "- Reconciles your local input files with the versions on the remote server\n",
    "- Pulls down whatever is newer from the remote server\n",
    "- Uploads whatever is newer from your local machine"
   ]
  },
  {
   "cell_type": "code",
   "execution_count": null,
   "id": "59f4d61d-52f3-4c1c-9bef-d06a412f091e",
   "metadata": {
    "scrolled": true
   },
   "outputs": [],
   "source": [
    "cloud_sync(locality, verbose=True)"
   ]
  },
  {
   "cell_type": "code",
   "execution_count": null,
   "id": "4b73f042-a66d-46f8-b879-83ca5b9c21b4",
   "metadata": {},
   "outputs": [],
   "source": [
    "settings = load_settings()"
   ]
  },
  {
   "cell_type": "markdown",
   "id": "38e301d1-0416-4512-8da9-130569a2b1e0",
   "metadata": {},
   "source": [
    "# 3. Load & process data"
   ]
  },
  {
   "cell_type": "code",
   "execution_count": null,
   "id": "b0427dfa-883f-49a5-8344-353264eec4e3",
   "metadata": {},
   "outputs": [],
   "source": [
    "# load all of our initial dataframes, but don't do anything with them just yet\n",
    "dataframes = from_checkpoint(\"1-assemble-01-load_dataframes\", load_dataframes,\n",
    "    {\n",
    "        \"settings\": load_settings(),\n",
    "        \"verbose\": verbose\n",
    "    }\n",
    ")"
   ]
  },
  {
   "cell_type": "code",
   "execution_count": null,
   "id": "8f5ce66d-8269-42c7-b60d-29c2363c1df8",
   "metadata": {
    "scrolled": true
   },
   "outputs": [],
   "source": [
    "# load all of our initial dataframes and assemble our data\n",
    "sales_univ_pair = from_checkpoint(\"1-assemble-02-process_data\", process_dataframes,\n",
    "    {\n",
    "        \"dataframes\": dataframes,\n",
    "        \"settings\": load_settings(), \n",
    "        \"verbose\": verbose\n",
    "    }\n",
    ")"
   ]
  },
  {
   "cell_type": "code",
   "execution_count": null,
   "id": "6c5e8e0d-d29f-4bcd-aadc-f502a3e21dea",
   "metadata": {},
   "outputs": [],
   "source": [
    "# calculate street frontages\n",
    "sales_univ_pair = from_checkpoint(\"1-assemble-03-enrich_streets\", enrich_sup_streets,\n",
    "    {\n",
    "        \"sup\": sales_univ_pair,\n",
    "        \"settings\":load_settings(), \n",
    "        \"verbose\":verbose\n",
    "    }\n",
    ")"
   ]
  },
  {
   "cell_type": "markdown",
   "id": "4878531b-cbe9-401f-a6c1-ed10b9710599",
   "metadata": {},
   "source": [
    "# 4. Inspect results\n",
    "\n",
    "## 4.1 Examine\n",
    "\n",
    "- Run the next cell and look at the printed out results.\n",
    "- Note the \"Non-zero\" and \"Non-null\" columns in particular and make sure they're what you expect\n",
    "- This view is for a quick glance to get a good idea of what all your data is"
   ]
  },
  {
   "cell_type": "code",
   "execution_count": null,
   "id": "e862e4b7-db7d-4662-8a1c-be900f0a12b2",
   "metadata": {
    "scrolled": true
   },
   "outputs": [],
   "source": [
    "examine_sup(sales_univ_pair, load_settings())"
   ]
  },
  {
   "cell_type": "markdown",
   "id": "15f9fd42-90eb-41c0-baa1-e417f3753890",
   "metadata": {},
   "source": [
    "## 4.2 Examine in ridiculous detail\n",
    "\n",
    "- You've looked, now LOOK AGAIN. This cell will run `describe()` for each numeric field and `value_counts()` for each categorical field.\n",
    "- Use this info to decide which variables are useful/useless\n",
    "- Consult this readout when you build your modeling group filters"
   ]
  },
  {
   "cell_type": "code",
   "execution_count": null,
   "id": "80a9639c-48bf-4086-a114-78651516527f",
   "metadata": {
    "scrolled": true
   },
   "outputs": [],
   "source": [
    "examine_sup_in_ridiculous_detail(sales_univ_pair, load_settings())"
   ]
  },
  {
   "cell_type": "markdown",
   "id": "9c35091f-a668-4661-af16-58ef31e1c1f0",
   "metadata": {},
   "source": [
    "## 4.3 Look at it on a map\n",
    "\n",
    "- Go to your `out/look/` folder\n",
    "- There should be parquets there\n",
    "- Drop them into ArcGIS, QGIS, or Felt\n",
    "- Look at your location fields and make sure they make sense"
   ]
  },
  {
   "cell_type": "markdown",
   "id": "2014e0b6-fe72-4d90-b294-fd141d608de1",
   "metadata": {},
   "source": [
    "# 5. Tag modeling groups\n",
    "- Separates rows into groups like \"single family\", \"townhomes\" and \"commercial\" as specified by the user\n",
    "- These groups will guide all further processing"
   ]
  },
  {
   "cell_type": "code",
   "execution_count": null,
   "id": "a6b9d80b-4d56-4c87-ba14-eac97be442fb",
   "metadata": {},
   "outputs": [],
   "source": [
    "sales_univ_pair = from_checkpoint(\"1-assemble-04-tag_modeling_groups\", tag_model_groups_sup,\n",
    "    {\n",
    "        \"sup\": sales_univ_pair, \n",
    "        \"settings\": load_settings(), \n",
    "        \"verbose\": verbose\n",
    "    }\n",
    ")"
   ]
  },
  {
   "cell_type": "markdown",
   "id": "dc25049d-3eee-486b-996e-142f0701eb74",
   "metadata": {},
   "source": [
    "# 6. Write out results"
   ]
  },
  {
   "cell_type": "code",
   "execution_count": null,
   "id": "752ae7c9-b1a3-4694-8d4e-e8e0ebbedd56",
   "metadata": {},
   "outputs": [],
   "source": [
    "write_notebook_output_sup(\n",
    "    sales_univ_pair, \n",
    "    \"1-assemble\", \n",
    "    parquet=True, \n",
    "    gpkg=False, \n",
    "    shp=False\n",
    ")"
   ]
  },
  {
   "cell_type": "markdown",
   "id": "8f170f00-38bd-4f8c-a734-28fb0cd9a92f",
   "metadata": {},
   "source": [
    "# 7. Look at it on a map!\n",
    "- Take the files output in the previous step and put them in a map viewer like QGIS, ArcGIS, or Felt\n",
    "- Look at them with your eyeballs\n",
    "- Make sure the data looks correct\n",
    "- If not, go back and fix it!\n",
    "- Don't proceed to the next step until everything looks right"
   ]
<<<<<<< HEAD
=======
  },
  {
   "cell_type": "code",
   "execution_count": null,
   "id": "0299f0c2-96f5-4989-b1a9-ab638c0da94c",
   "metadata": {},
   "outputs": [],
   "source": []
>>>>>>> 8f1a4655
  }
 ],
 "metadata": {
  "kernelspec": {
   "display_name": "Python 3 (ipykernel)",
   "language": "python",
   "name": "python3"
  },
  "language_info": {
   "codemirror_mode": {
    "name": "ipython",
    "version": 3
   },
   "file_extension": ".py",
   "mimetype": "text/x-python",
   "name": "python",
   "nbconvert_exporter": "python",
   "pygments_lexer": "ipython3",
   "version": "3.11.9"
  }
 },
 "nbformat": 4,
 "nbformat_minor": 5
}<|MERGE_RESOLUTION|>--- conflicted
+++ resolved
@@ -49,12 +49,6 @@
     "\n",
     "# The slug of the locality you are currently working on\n",
     "locality = \"us-nc-guilford\"\n",
-<<<<<<< HEAD
-    "\n",
-    "# Which cloud service to look for data in (only used for a new locality, ignored otherwise)\n",
-    "bootstrap_cloud = \"azure\"\n",
-=======
->>>>>>> 8f1a4655
     "\n",
     "# Whether to print out a lot of stuff (can help with debugging) or stay mostly quiet\n",
     "verbose = True\n",
@@ -349,8 +343,6 @@
     "- If not, go back and fix it!\n",
     "- Don't proceed to the next step until everything looks right"
    ]
-<<<<<<< HEAD
-=======
   },
   {
    "cell_type": "code",
@@ -359,7 +351,6 @@
    "metadata": {},
    "outputs": [],
    "source": []
->>>>>>> 8f1a4655
   }
  ],
  "metadata": {
